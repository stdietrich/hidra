# develop
<<<<<<< HEAD

- Extracted control server config into config file
- Extracted control client config into config file
- Control: Fix unicode compatibility
- Moved utils location
- Extract datatype definition in separate utils module
- Control client: show already running instances when start fails
- Changed effective user id inside of datamanager and datareceiver directly
- Sender: Use config hierachy
- Receiver: Use config hierachy
- Renamed event_det_port und data_fetch_port
- Simplify log setup (no separated calls for with or without onscreen)
=======
# 4.0.20

- Fix sending of data multiple times (after crash+restart of application)
- Fix watchdog on_move events
>>>>>>> dc1a38e6

# 4.0.19

- Fix double sending after wake up
- Ensure that stop of datadispatcher is communicated

# 4.0.18

- Undo ignoring of accumulated events during sleeping
- Fix control server crash when backup dir missing

# 4.0.17

- Fixed MOVE_TO events in watchdog event detector
- Fixed hanging of datadispatcher
- Fixed missing events in watchdog event detector

# 4.0.16

- Fixed control signal reaction during data handling
- Fixed confirmation socket reconnect after wakeup
- Control-server: Fixed file handle exception handling
- Fixed debian package build

# 4.0.15

- Restart hidra instances on control_server start
- Control_client: fixed detector argument (fqdn)
- Control_server: Add detector id to procname and log file name

# 4.0.14

- Fixed windows startup and cx_Freeze 5.x compatibility
- Fix bumpversion for multiple changelog entries
- Fixed LD_LIBRARY_PATH for receiver status (init script)

# 4.0.13

- Transfer: Fixed timeout in get command
- Transfer: Fix started connection bookkeeping
- Receiver: Fixed deactivated whitelist
- Show receiver status in status message of hidra.sh
- Fixed typo in suse build Dockerfile
- Added branch support in suse build

# 4.0.12

- Added verbose output if ldapsearch fails.

# 4.0.11

- Fixed slow stopping of receiver when netgroup_check_time is high
- Fixed None values in ipc address cleanup
- Fixed version checks
- Receiver: handle empty LDAP return lists

# 4.0.10

- Fixed usage of netgroup in whitelist for control API
- Do not start cleaner when no fix data stream is active
- Fixed combination store_data enabled and with_confirmation set
- Changed ipc cleanup: reuse attribute instead of redefining paths

# 4.0.9

- Fixed directories where to find build packages
- Fixed backward compatibility to 4.0.x versions

# 4.0.8

- Fixed subdir creation in http_fetcher
- Fixed get in transfer API if timeout is reached
- Fixed debian package nameing
- Fixed log dir permissions for debian packages
- Fixed building script for suse 10
- Added building script for debian
- Improved init script: debug option, more info when failing
- Added HiDRA Control Server to fallback script
- Fixed with_confirmation to check all chunks
- Fixed beamline to host mapping
- Fixed Windows environment

# 4.0.7

- Fixed subdir creation in transfer API
- Fixed confirmation endpoint
- Fixed hidra control client  and datamanager default config values
- Init script: Fixed status output + changed commands
- Control client: Removed not supported argument target
- API: Fixed socket creation in control

# 4.0.6

- Fixed default config
- Fix config_file option in hidra.sh
- Fix freeze startup
- Added exampled

# 4.0.5

- Added debian package build scripts to bumpversion script
- Fixed undefined variable error in datamanager shutdown
- Fixed debian package build scripts

# 4.0.4

- Added automatic freeze build for suse 10 in docker container
- Changed default value for whitlist on Windows to localhost
- Fixed start up if fix_subdir cannot be created
- Fixed windows paths parsing in config
- Fixed endpoints in forwarder device
- Fixed: no ipc cleanup for Windows
- Fixed: startup problems on Windows

# 4.0.3

- Fixed version number
- Fixed Fixed bump version config for HISTORY.md

# 4.0.2

- Fixed spec file
- Fixed typo in LD_LIBRARY_PATH
- Fixed auth

# 4.0.1

- Fixed LD_IBRARY_PATH in initscipt for all platforms
- Fixed freeze (newline went missing in cleanup)

# 4.0.0

- Run hidra as user defined in the config file
- Added netgroup support in datamanager whitelist
- Added option to create fixed subdirs in monitored directory
- Added fix_subdirs awareness to http_events
- Do not create fix_subdirs in data_receiver
- If store_data is disabled requests for metadata gets an error
- Converted hosts to fully qualified domain names
- Added unittests
- Fixed sys path extention (prepend instead of append)
- Fixes stopping of datareceiver if start of transfer failed
- Fixed signal exchange with transfer API
- Fixed file loss when shutting down receiver
- More detailed response from SignalHandler to API (multipart)
- Fixed datareceiver: Include error message in log file
- Fixed return code if datareceiver stops because of an error
- Fixed memory leak in inotifyx -> version requirement of inotifyx
- Moved ldap uri into configuration files
- Changed usage and added additional options in hidra.sh
- Fixed help message in init script
- Use modified init script also for running frozen code
- Use current directory when init script is called in executable mode
- Added additional remove data strategies (stop_on_error and with_confirmation)
- Split config file (ports/internal settings vs user settings)
- Reopen not closed file if a first chunk is received again
- Added api calls to get and reset the receiver status
- Freeze: Create and use exe script
- Transfer API:
    - Added method to get remote version
    - Added regex support
    - Added appid to signal exchange
    - Added getter and setter for appid
    - Renames QUERY_METADATA into QUERY_NEXT_METADATA
    - Fixed get for intermixed chunks + 'reopen'
    - Renamed get to get_chunk and added get method


# 3.1.3

- Fixed searching path for service file in control server
- Changed defaults for store_data and remove_data in control client


# 3.1.2

- Removed check for fix_subdirs in local_dir


# 3.1.1

- Disabled interactive shell in systemctl call (control server)
- Fixed missing files in spe


# 3.1.0

- Adjusted host names in mapping for control API
- Run control server as user hidra
- RPM: Split single package into multiple subpackages (hidra, python-hidra, hidra-control-client)
- Fixed logging in transfer when logutils is used
- Updated requirement version of zmq in spec
- Transfer API responds to confirmation requests after data handling
- Control server sets subdirectories <commissioning|current>/scratch_bl and <commissioning|current>/raw instead of commissioning and current
- Path names have always unix format (even when send from windows)
- Added parameter test to DataManager
- Removed setup method in data fetchers
- Fixed data socket reconnection after netgroup change
- Notice netgroup changes during runtime
- Fixed relative path starting with a backslash in transfer
- Changed structure of event detectors to inherit from a base class
- Converted data fetchers to classes which inherit from a base class
- Added first versions of event detectors and data fetchers for using HiDRA in series
- Fixed file closing if message size equals chunksize (Transfer)
- Renamed Eiger specific parameters to be more generic
- Removed old beamline specific control clients
- Renamed options in hidra control
- Added support for configuration of multiple detector with one HiDRA control
- Added procname to init script
- Added msi building support for freeze
- HiDRA control: Exchanged normal socket communication with ZMQ communication
- Added Dockerfiles for sender, receiver and API usage (based on Ubuntu)
- Added platform specific config file to freeze
- Changed meaning when whitelist is to None in datamanager config
- Added option "getsettings" to init script (SuSE)
- Fixed start of transfer API if one host in whitelist id not known
- Metadata dict as call by reference for datafetcher modules
- Automatic beamline extraction from config dict (in _constants.py )for hidra control
- Fixed examples and generalized them
- Added test file for hidra-fs vs API
- Added first version of hidra filesystem based on FUSE
- Changed config parameter for data stream target (one list instead of two single parameters)
- Added script to check if receiver is running
- Added beamline to receiver init script
- Closing still open files on shutdown (transfer)
- Added GPFS fallback script
- Receiver runs as pxxuser
- Fixed poller shutdown in transfer API
- Fixed bumpversion usage
- Changed log directory to /var/log/hidra
- Cleanup of freeze setup
- Reduced config file for Pilatus detector to minimum
- Added options for handling the removal of the source data:
    - regular check of file writing status of receiver
    - only with confirmation for each file
- Added and used cfel_optargs for config parsing
- If the receiver is not responding all processes in the datamanager enters sleep mode until this is resolved
- Added init script for SuSE
- Added type checking for parameters in config
- Made existence of fixed subdirectories mandatory
- Enabled differentiation between 32 and 64bit architecture when freezing HiDRA
- Added HiDRA receiver unit file


# 3.0.2

- Fixed parallel hidra control client usage of script and permanent open connection (e.g. Tango)


# 3.0.1

- Added option to get configured settings to hidra control client
- The connection list is now contained in a separate module


# 3.0.0

- Automatic bump versioning
- Added generic hidra control client with included authentication (host-based)
- Clean up and consolidation of helper functions
- PEP8 compliance
- Make API classes available at the package level
- Fixed init script for Ubuntu and Debian
- Reordered directory structure
- Added DNS name support
- Added support for building RPMs
- Added automatic argument and config parsing (and fixed bugs in parsing)
- Added Python 3 support
- Renamed APIs and API arguments


# 2.4.2

- Changed process name in init script
- Building executables with cx_Freeze
- IPC directory is set to world/write readable when created
- IPC directory is removed (if empty) when HiDRA is stopped


# 2.4.1

- Changed config file to use file mode by default


# 2.4.0

- exchanged all cPickle calls with json calls
- renamed init script to hidra.sh
- Added functional tests
- Fixing memory leaks
- Minor bug fixing
- Working C-API for data transfer (nexus use case only)
- Working C-API for data ingest
- Removed PyTango dependency
- Fixed file opening (only open and close once and keep it open)
- Example client (based on API) for controlling HiDRA remotely
- The communication with the controlling-server can be done with an API
- HiDRA can be controlled (start, stop,...) via an addtional server (HiDRAControl...)
- Working version of dataIngestAPI with dataTransferAPI (python)
- Merged nexusTransferAPI into dataTranferAPI
- Handling of open connections to known hosts with different send configurations
- Changed socket format in dataIngestAPI to IPC (on Linux)
- Fixed receiving of CLOSE_FILE messages in nexusTransferAPI
- Fixed getMetadata if no targets are specified
- Fixed IPC socket cleanup
- Tracker in ALIVE_TEST only used if ZMQ version is higher than 14.5.0 due to error in older ZMQ versions
- Fixed double adding to watch in InotifyxDetector
- Choose config file for dataReceiver
- Removed timeout warning in dataTransferAPI


# 2.3.2

- Fixed log rotation


# 2.3.1

- Fixed filename sending for requests (unicode problem)
- Fixed missing metadata if no target is specified
- Fixed parallel directory creation attempts


# 2.3.0

- Added method to dataTransferAPI to manually stop streams/queries
- Added option to specify which file formats to be send via zeromq
- Added option look for multiple event types in parallel (combined with file suffixes)
- DataManager can now be controlled via tango
- Added systemd service script
- Added cleanup arguments into config file
- Files get accessed only if data or metadata is send via zeromq
- Fixed DataReceiver (no shell)
- Added command line argument error handling
- Removed ringbuffer remains of old architecture


# 2.2.1

- Fixed data receiving problems with dataTransferAPI due to ZAP


# 2.2.0

- Fixed stopping: The service is shut down if one process dies
- Enabled whitelist for data receiver
- Added tests to check status of fixed data receiver
- Added init script
- Fixed clean up after shut down
- Enabled combination of data receiver whitelist with ldapsearch
- Added option to enable a clean up thread which checks the directory for missed files
- Version check does not consider bugfixes anymore


# 2.1.4

- Fixed copied file removal (Part 2)


# 2.1.3

- Fixed copied file removal (Part 1)


# 2.1.2

- Fixed too high processor usage
- Fixed suffix check in treewalk after creation of directory


# 2.1.1

- Fixed error handling with incorrect whitelists
- Fixed version checking
- Added file create time to metadata


# 2.1.0

- Added file removal safeguard
- Enabled use of IPC internal communication for Linux nodes
- Added exception definitions for dataTransferAPI
- Misc bug fixing


# 2.0.0

- Added functionality to get Data via HTTP Get
- Redesigned architecture


# 1.0.0

- Initial implementation<|MERGE_RESOLUTION|>--- conflicted
+++ resolved
@@ -1,5 +1,4 @@
 # develop
-<<<<<<< HEAD
 
 - Extracted control server config into config file
 - Extracted control client config into config file
@@ -12,12 +11,11 @@
 - Receiver: Use config hierachy
 - Renamed event_det_port und data_fetch_port
 - Simplify log setup (no separated calls for with or without onscreen)
-=======
+
 # 4.0.20
 
 - Fix sending of data multiple times (after crash+restart of application)
 - Fix watchdog on_move events
->>>>>>> dc1a38e6
 
 # 4.0.19
 
