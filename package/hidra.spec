--- conflicted
+++ resolved
@@ -1,11 +1,6 @@
 Name:		hidra
-<<<<<<< HEAD
-Version:	4.2.1
+Version:	4.2.2
 Release:	3%{?dist}
-=======
-Version:	4.2.2
-Release:	2%{?dist}
->>>>>>> 2de7bc8a
 Summary:	High performance data multiplexing tool
 
 License:	AGPLv3
@@ -153,15 +148,12 @@
 %config(noreplace) /opt/%{name}/conf/control_client.yaml
 
 %changelog
-<<<<<<< HEAD
-* Mon Jul 13 2020 Manuela Kuhn <manuela.kuhn@desy.de> - 4.2.1-3
+* Mon Jul 13 2020 Manuela Kuhn <manuela.kuhn@desy.de> - 4.2.2-3
 - Fix directory removal when package is removed
-* Fri Jul 10 2020 Manuela Kuhn <manuela.kuhn@desy.de> - 4.2.1-2
+* Fri Jul 10 2020 Manuela Kuhn <manuela.kuhn@desy.de> - 4.2.2-2
 - Switch hidra and hidra-control-client to python3
-=======
 * Fri Jul 31 2020 Manuela Kuhn <manuela.kuhn@desy.de> - 4.2.2-1
 - Bump version
->>>>>>> 2de7bc8a
 * Wed Jul 08 2020 Manuela Kuhn <manuela.kuhn@desy.de> - 4.2.1-1
 - Bump version
 * Mon Jun 22 2020 Manuela Kuhn <manuela.kuhn@desy.de> - 4.2.0-2
