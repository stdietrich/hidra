<<<<<<< HEAD
HiDRA develop

- Renamed APIs for data ingest
=======
HiDRA 2.4.1

- Changed config file to use file mode by default
>>>>>>> 407074b4

HiDRA 2.4.0

- exchanged all cPickle calls with json calls
- renamed init script to hidra.sh
- Added functional tests
- Fixing memory leaks
- Minor bug fixing
- Working C-API for data transfer (nexus use case only)
- Working C-API for data ingest
- Removed PyTango dependency
- Fixed file opening (only open and close once and keep it open)
- Example client (based on API) for controlling HiDRA remotely
- The communication with the controlling-server can be done with an API
- HiDRA can be controlled (start, stop,...) via an addtional server (HiDRAControl...)
- Working version of dataIngestAPI with dataTransferAPI (python)
- Merged nexusTransferAPI into dataTranferAPI
- Handling of open connections to known hosts with different send configurations
- Changed socket format in dataIngestAPI to IPC (on Linux)
- Fixed receiving of CLOSE_FILE messages in nexusTransferAPI
- Fixed getMetadata if no targets are specified
- Fixed IPC socket cleanup
- Tracker in ALIVE_TEST only used if ZMQ version is higher than 14.5.0 due to error in older ZMQ versions
- Fixed double adding to watch in InotifyxDetector
- Choose config file for dataReceiver
- Removed timeout warning in dataTransferAPI

HiDRA 2.3.2

- Fixed log rotation

HiDRA 2.3.1

- Fixed filename sending for requests (unicode problem)
- Fixed missing metadata if no target is specified
- Fixed parallel directory creation attempts

HiDRA 2.3.0

- Added method to dataTransferAPI to manually stop streams/queries
- Added option to specify which file formats to be send via zeromq
- Added option look for multiple event types in parallel (combined with file suffixes)
- DataManager can now be controlled via tango
- Added systemd service script
- Added cleanup arguments into config file
- Files get accessed only if data or metadata is send via zeromq
- Fixed DataReceiver (no shell)
- Added command line argument error handling
- Removed ringbuffer remains of old architecture

HiDRA 2.2.1

- Fixed data receiving problems with dataTransferAPI due to ZAP


HiDRA 2.2.0

- Fixed stopping: The service is shut down if one process dies
- Enabled whitelist for data receiver
- Added tests to check status of fixed data receiver
- Added init script
- Fixed clean up after shut down
- Enabled combination of data receiver whitelist with ldapsearch
- Added option to enable a clean up thread which checks the directory for missed files
- Version check does not consider bugfixes anymore


HiDRA 2.1.4

- Fixed copied file removal (Part 2)


HiDRA 2.1.3

- Fixed copied file removal (Part 1)


HiDRA 2.1.2

- Fixed too high processor usage
- Fixed suffix check in treewalk after creation of directory


HiDRA 2.1.1

- Fixed error handling with incorrect whitelists
- Fixed version checking
- Added file create time to metadata


HiDRA 2.1.0

- Added file removal safeguard
- Enabled use of IPC internal communication for Linux nodes
- Added exception definitions for dataTransferAPI
- Misc bug fixing


HiDRA 2.0.0

- Added functionality to get Data via HTTP Get
- Redesigned architecture

HiDRA 1.0.0

- Initial implementation<|MERGE_RESOLUTION|>--- conflicted
+++ resolved
@@ -1,12 +1,10 @@
-<<<<<<< HEAD
 HiDRA develop
 
 - Renamed APIs for data ingest
-=======
+
 HiDRA 2.4.1
 
 - Changed config file to use file mode by default
->>>>>>> 407074b4
 
 HiDRA 2.4.0
 
