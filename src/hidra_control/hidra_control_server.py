#!/usr/bin/env python

# Copyright (C) 2015  DESY, Manuela Kuhn, Notkestr. 85, D-22607 Hamburg
#
# HiDRA is a generic tool set for high performance data multiplexing with
# different qualities of service and based on Python and ZeroMQ.
#
# This software is free: you can redistribute it and/or modify
# it under the terms of the GNU General Public License as published by
# the Free Software Foundation, either version 2 of the License, or
# (at your option) any later version.

# This software is distributed in the hope that it will be useful,
# but WITHOUT ANY WARRANTY; without even the implied warranty of
# MERCHANTABILITY or FITNESS FOR A PARTICULAR PURPOSE.  See the
# GNU General Public License for more details.

# You should have received a copy of the GNU General Public License
# along with this software.  If not, see <http://www.gnu.org/licenses/>.
#
# Authors:
#     Manuela Kuhn <manuela.kuhn@desy.de>
#

"""
This server configures and starts up hidra.
"""

from __future__ import absolute_import
from __future__ import print_function
from __future__ import unicode_literals

import argparse
import copy
import glob
import json
import os
import sys
import socket
import subprocess
import time
from multiprocessing import Queue

import setproctitle
import zmq

CURRENT_DIR = os.path.dirname(os.path.realpath(__file__))
BASE_DIR = os.path.dirname(os.path.dirname(CURRENT_DIR))
CONFIG_DIR = os.path.join(BASE_DIR, "conf")
API_DIR = os.path.join(BASE_DIR, "src", "APIs")

if API_DIR not in sys.path:
    sys.path.insert(0, API_DIR)
del API_DIR

# pylint: disable=wrong-import-position

import hidra  # noqa E402
import hidra.utils as utils  # noqa E402
from hidra.utils import FormatError  # noqa E402

CONFIG_PREFIX = "datamanager_"


class InstanceTracking(object):
    """Handles instance tracking.
    """

    def __init__(self, beamline, backup_file, log):
        self.beamline = beamline
        self.backup_file = backup_file
        self.log = log

        self.instances = None
        self._set_instances()

    def _set_instances(self):
        """Set all previously started instances.
        """

        try:
            with open(self.backup_file, 'r') as f:
                self.instances = json.loads(f.read())
        except IOError:
            # file does not exist
            self.instances = {}
        except Exception:
            # file content ist not as expected
            self.log.error("File containing instances existed but error "
                           "occured when reading it", exc_info=True)
            self.instances = {}

    def _update_instances(self):
        """Updates the instances file
        """

<<<<<<< HEAD
        with open(self.backup_file, "w") as f:
            f.write(json.dumps(self.instances, sort_keys=True, indent=4))
=======
        try:
            with open(BACKUP_FILE, "w") as f:
                f.write(json.dumps(self.instances, sort_keys=True, indent=4))
        except Exception:
            self.log.error("File containing instances could not be written",
                           sys_info=True)
>>>>>>> cd537ad1

    def get_instances(self):
        """Get all previously started instances

        Returns:
            A dictionary containing the instances of the form:
            { <beamline>: { <detector>: timestamp } }
        """

        return self.instances

    def add(self, det_id):
        """Mark instance as started.
        """

        timestamp = time.strftime("%Y-%m-%d %H:%M:%S")
        if self.beamline in self.instances:
            self.instances[self.beamline][det_id] = timestamp
        else:
            self.instances[self.beamline] = {det_id: timestamp}

        self._update_instances()

    def remove(self, det_id):
        """Remove instance from tracking.
        """

        if self.beamline in self.instances:
            try:
                del self.instances[self.beamline][det_id]
            except KeyError:
                self.log.warning("detector %s was not found in instance "
                                 "list", det_id)
        else:
            self.log.warning("beamline %s was not found in instance list",
                             self.beamline)

        self._update_instances()

    def restart_instances(self):
        """Restarts instances if needed.
        """

        if self.beamline not in self.instances:
            return

        for det_id in self.instances[self.beamline]:
            # check if running
            if hidra_status(self.beamline, det_id, self.log) == "RUNNING":
                self.log.info("Started hidra for %s_%s, already running",
                              self.beamline, det_id)
                continue

            # restart
            if call_hidra_service("start",
                                  self.beamline,
                                  det_id,
                                  self.log) == 0:
                self.log.info("Started hidra for %s_%s",
                              self.beamline, det_id)
            else:
                self.log.error("Could not start hidra for %s_%s",
                               self.beamline, det_id)


def _decode_message(msg):
    """Decode the message
    """

    try:
        action = msg[0]
    except IndexError:
        raise FormatError

    if action == b"IS_ALIVE":
        return action, None, None, None, None

    try:
        action, host_id, det_id = msg[:3]
    except ValueError:
        raise FormatError

    det_id = socket.getfqdn(det_id)

    if action == b"set":

        if len(msg) < 4:
            raise FormatError

        param, value = msg[3:]
        param = param.lower()
        value = json.loads(value)

    elif action in [b"get", b"do"]:
        if len(msg) != 4:
            raise FormatError

        param, value = msg[3], None
        param = param.lower()

    else:
        raise FormatError

    return action, host_id, det_id, param, value


class HidraController(object):
    """
    This class holds getter/setter for all parameters
    and function members that control the operation.
    """

    def __init__(self, beamline, config, log):

        # Beamline is read-only, determined by portNo
        self.beamline = beamline
        self.config = config
        self.config_static = self.config["hidraconfig_static"]
        self.config_variable = self.config["hidraconfig_variable"]
        backup_file = self.config["controlserver"]["backup_file"]

        # Set log handler
        self.log = log
        self.config_ending = ".yaml"

        self.master_config = dict()

        self.instances = InstanceTracking(self.beamline, backup_file, self.log)
        self.instances.restart_instances()

        self.__read_config()

        # connection depending hidra configuration, master config one is
        # overwritten with these parameters when start is executed
        self.all_configs = dict()

        ed_type = "http_events"
        self.ctemplate = {
            "active": False,
            "beamline": self.beamline,
            "general": {
                "ldapuri": None,
                "whitelist": None,
            },
            "eventdetector": {
                "type": ed_type,
                ed_type: {
                    "det_ip": None,
                    "det_api_version": None,
                    "history_size": None,
                }
            },
            "datafetcher": {
                "store_data": None,
                "remove_data": None,
            }
        }

        self.mapping = {
            "general": {
                "ldapuri": "ldapuri",
                "whitelist": "whitelist",
            },
            "eventdetector": {
                "type": ed_type,
                ed_type: {
                    "det_ip": "det_ip",
                    "det_api_version": "det_api_version",
                    "history_size": "history_size",
                }
            },
            "datafetcher": {
                "store_data": "store_data",
                "remove_data": "remove_data",
            }
        }

        self.supported_keys = [
            "ldapuri",
            "whitelist",
            "det_ip",
            "det_api_version",
            "history_size",
            "store_data",
            "remove_data",
            "fix_subdirs"
        ]
#        self.supported_keys = [k for k in list(self.ctemplate.keys())
#                               if k not in ["active", "beamline"]]

    def __read_config(self):

        # write configfile
        # /etc/hidra/P01.conf
        joined_path = os.path.join(CONFIG_DIR, CONFIG_PREFIX + self.beamline)
        config_files = glob.glob(joined_path + "_*" + self.config_ending)
        self.log.info("Reading config files: %s", config_files)

        for cfile in config_files:
            # extract the detector id from the config file name (remove path,
            # prefix, beamline and ending)
            det_id = cfile.replace(joined_path + "_", "")[:-5]
            try:
                self.master_config[det_id] = utils.load_config(cfile,
                                                               log=self.log)
            except IOError:
                self.log.debug("Configuration file not readable: %s", cfile)
        self.log.debug("master_config=%s", json.dumps(self.master_config,
                                                      sort_keys=True,
                                                      indent=4))

    def exec_msg(self, msg):
        """
        [b"IS_ALIVE"]
            return "OK"
        [b"do", host_id, det_id, b"start"]
            return "DONE"
        [b"bye", host_id, detector]
        """
        try:
            action, host_id, det_id, param, value = _decode_message(msg)
        except FormatError:
            return b"ERROR"

        if action == b"IS_ALIVE":
            return b"OK"

        elif action == b"set":
            return self.set(host_id, det_id, param, value)

        elif action == b"get":
            reply = json.dumps(
                self.get(host_id, det_id, param)
            ).encode("utf-8")
            self.log.debug("reply is %s", reply)

            if reply is None:
                self.log.debug("reply is None")
                reply = b"None"

            return reply

        elif action == b"do":
            return self.do(host_id, det_id, param)

        elif action == b"bye":
            self.log.debug("Received 'bye' from host %s for detector %s",
                           host_id, det_id)

            if host_id in self.all_configs:
                try:
                    del self.all_configs[host_id][det_id]
                except KeyError:
                    pass

                # no configs for this host left
                if not self.all_configs[host_id]:
                    del self.all_configs[host_id]

            return b"DONE"
        else:
            return b"ERROR"

    def set(self, host_id, det_id, param, value):
        """
        set a parameter
        """
        # identify the configuration for this connection
        if host_id not in self.all_configs:
            self.all_configs[host_id] = dict()
        if det_id not in self.all_configs[host_id]:
            self.all_configs[host_id][det_id] = copy.deepcopy(self.ctemplate)

        # This is a pointer
        current_config = self.all_configs[host_id][det_id]

        if param in self.supported_keys:
            print("before set", param, value, current_config)
            utils.set_flat_param(param, value,
                                 current_config,
                                 "sender",
                                 log=self.log)
            print("after set", current_config)
            print()
            return_val = b"DONE"

        else:
            self.log.debug("param=%s; value=%s", param, value)
            return_val = b"ERROR"

        if return_val != b"ERROR":
            current_config["active"] = True

        return return_val

    def get(self, host_id, det_id, param):
        """
        return the value of a parameter
        """
        # if the requesting client has set parameters before but has not
        # executed start yet, the previously set parameters should be
        # displayed (not the ones with which hidra was started the last time)
        # on the other hand if it is a client coming up to check with which
        # parameters the current hidra instance is running, these should be
        # shown
        try:
            if self.all_configs[host_id][det_id]["active"]:
                # This is a pointer
                current_config = self.all_configs[host_id][det_id]
            else:
                raise KeyError
        except KeyError:
            current_config = self.master_config[det_id]

        if param in self.supported_keys:
            value = utils.get_flat_param(param,
                                         current_config,
                                         "sender",
                                         log=self.log)
            if isinstance(value, list):
                return str(value)
            else:
                return value

        else:
            self.log.debug("param=%s", param)
            return b"ERROR"

    def do(self, host_id, det_id, cmd):  # pylint: disable=invalid-name
        """
        executes commands
        """
        if cmd == "start":
            ret_val = self.start(host_id, det_id)
            return ret_val
        elif cmd == "stop":
            return self.stop(det_id)

        elif cmd == "restart":
            return self.restart(host_id, det_id)

        elif cmd == "status":
            return hidra_status(self.beamline, det_id, self.log)

        elif cmd == "get_instances":
            return self.get_instances()

        else:
            return b"ERROR"

    def __write_config(self, host_id, det_id):
        # pylint: disable=global-variable-not-assigned
        global CONFIG_DIR
        global CONFIG_PREFIX

        # identify the configuration for this connection
        if host_id in self.all_configs and det_id in self.all_configs[host_id]:
            # This is a pointer
            current_config = self.all_configs[host_id][det_id]
        else:
            self.log.debug("No current configuration found")
            return

        # if the requesting client has set parameters before these should be
        # taken. If this was not the case use the one from the previous
        # executed start
        if not current_config["active"]:
            self.log.debug("Config parameters did not change since last start")
            self.log.debug("No need to write new config file")
            return

        #
        # see, if all required params are there.
        #
        ed_type = "http_events"
        required_params = {
            "general": ["ldapuri", "whitelist"],
            "eventdetector": [
                ["type", [ed_type]],
                {ed_type: ["det_ip", "det_api_version", "history_size"]}
            ],
            "datafetcher": ["store_data", "remove_data"]
        }
        config_complete, _ = utils.check_config(required_params,
                                                current_config,
                                                self.log)

        if config_complete:
            # static config
            config_to_write = self.config_static

            # add variable config
            config_g = self.config_variable["general"]
            config_df = self.config_variable["datafetcher"]

            username = config_g["username"].format(bl=self.beamline)
            procname_prefix = config_g["procname"].format(bl=self.beamline)
            procname = "{}_{}".format(procname_prefix, det_id)
            log_name_prefix = config_g["log_name"].format(bl=self.beamline)
            log_name = "{}_{}.log".format(log_name_prefix, det_id)
            local_target = config_df["local_target"].format(bl=self.beamline)
            external_ip = hidra.CONNECTION_LIST[self.beamline]["host"]

            config_to_write["general"]["log_name"] = log_name
            config_to_write["general"]["procname"] = procname
            config_to_write["general"]["username"] = username
            config_to_write["general"]["ext_ip"] = external_ip
            df_type = config_to_write["datafetcher"]["type"]
            try:
                config_to_write["datafetcher"][df_type]["local_target"] = (
                    local_target
                )
            except KeyError:
                config_to_write["datafetcher"][df_type] = {
                    "local_target": local_target
                }

            # dynamic config
            utils.update_dict(current_config, config_to_write)

            # write configfile
            # /etc/hidra/P01_eiger01.conf
            config_file = os.path.join(
                CONFIG_DIR,
                self.config["controlserver"]["hidra_config_name"]
                .format(bl=self.beamline, det=det_id)
            )
            self.log.info("Writing config file: {}".format(config_file))
            utils.write_config(config_file, config_to_write, log=self.log)

            ed_type = self.config_static["eventdetector"]["type"]
            df_type = self.config_static["datafetcher"]["type"]
            self.log.info(
                "Started with ext_ip: %s, event detector: %s, "
                "data fetcher: %s",
                external_ip, ed_type, df_type
            )

            # store the dynamic config globally
            self.log.debug("config = {}", config_to_write)
            self.master_config[det_id] = copy.deepcopy(config_to_write)
            # this information shout not go into the master config
            del self.master_config[det_id]["active"]

            # mark local_config as inactive
            current_config["active"] = False

        else:
            self.log.debug(
                json.dumps(current_config, sort_keys=True, indent=4)
            )
            raise Exception("Not all required parameters are specified")

    def start(self, host_id, det_id):
        """
        start ...
        """

        # check if service is running
        if hidra_status(self.beamline, det_id, self.log) == b"RUNNING":
            return b"ALREADY_RUNNING"

        try:
            self.__write_config(host_id, det_id)
        except Exception:
            self.log.error("Config file not written", exc_info=True)
            return b"ERROR"

        # start service
        if call_hidra_service("start", self.beamline, det_id, self.log) != 0:
            self.log.error("Could not start the service.")
            return b"ERROR"

        # Needed because status always returns "RUNNING" in the first second
        time.sleep(1)

        # check if really running before return
        if hidra_status(self.beamline, det_id, self.log) != b"RUNNING":
            self.log.error("Service is not running after triggering start.")
            return b"ERROR"

        # remember that the instance was started
        self.instances.add(det_id)
        return b"DONE"

    def get_instances(self):
        """Get the started hidra instances

        Returns:
            List of detectors started for this beamline as json dump.
        """

        try:
            bl_instances = self.instances.get_instances()[self.beamline]
        except KeyError:
            # something went wrong when trying to start the instance
            bl_instances = {}

        return json.dumps(list(bl_instances.keys())).encode("utf-8")

    def stop(self, det_id):
        """
        stop ...
        """
        # check if really running before return
        if hidra_status(self.beamline, det_id, self.log) != b"RUNNING":
            return b"ARLEADY_STOPPED"

        # stop service
        if call_hidra_service("stop", self.beamline, det_id, self.log) != 0:
            self.log.error("Could not stop the service.")
            return b"ERROR"

        self.instances.remove(det_id)
        return b"DONE"

    def restart(self, host_id, det_id):
        """
        restart ...
        """
        # stop service
        reval = self.stop(det_id)

        if reval == b"DONE":
            # start service
            return self.start(host_id, det_id)
        else:
            return b"ERROR"


def call_hidra_service(cmd, beamline, det_id, log):
    """Command hidra (e.g. start, stop, statu,...).

    Args:
        beamline: For which beamline to command hidra.
        det_id: Which detector to command hidra for.
        log: log handler.

    Returns:
        Return value of the systemd or service call.
    """

    systemd_prefix = "hidra@"
    service_name = "hidra"

#    sys_cmd = ["/home/kuhnm/Arbeit/projects/hidra/initscripts/hidra.sh",
#               "--beamline", "p00",
#               "--detector", "asap3-mon",
#               "--"+cmd]
#    return subprocess.call(sys_cmd)

    # systems using systemd
    if (os.path.exists("/usr/lib/systemd")
            and (os.path.exists("/usr/lib/systemd/{}.service"
                                .format(systemd_prefix))
                 or os.path.exists("/usr/lib/systemd/system/{}.service"
                                   .format(systemd_prefix))
                 or os.path.exists("/etc/systemd/system/{}.service"
                                   .format(systemd_prefix)))):

        svc = "{}{}_{}.service".format(systemd_prefix, beamline, det_id)
        log.debug("Call: systemctl %s %s", cmd, svc)
        if cmd == "status":
            return subprocess.call(["systemctl", "is-active", svc])
        else:
            return subprocess.call(["sudo", "-n", "systemctl", cmd, svc])

    # systems using init scripts
    elif os.path.exists("/etc/init.d") \
            and os.path.exists("/etc/init.d/" + service_name):
        log.debug("Call: service %s %s", cmd, svc)
        return subprocess.call(["service", service_name, cmd])
        # TODO implement beamline and det_id in hisdra.sh
        # return subprocess.call(["service", service_name, "status",
        #                         beamline, det_id])
    else:
        log.debug("Call: no service to call found")


def hidra_status(beamline, det_id, log):
    """Request hidra status.

    Args:
        beamline: For which beamline to command hidra.
        det_id: Which detector to command hidra for.
        log: log handler.

    Returns:
        A string describing the status:
            'RUNNING'
            'NOT RUNNING'
            'ERROR'
    """

    try:
        proc = call_hidra_service("status", beamline, det_id, log)
    except Exception:
        return b"ERROR"

    if proc == 0:
        return b"RUNNING"
    else:
        return b"NOT RUNNING"


def argument_parsing():
    """Parsing of command line arguments.
    """

    config_file = os.path.join(CONFIG_DIR, "control_server.yaml")

    parser = argparse.ArgumentParser()

    parser.add_argument("--beamline",
                        type=str,
                        help="Beamline for which the HiDRA Server "
                             "(detector mode) should be started",
                        default="p00")
    parser.add_argument("--verbose",
                        help="More verbose output",
                        action="store_true")
    parser.add_argument("--onscreen",
                        type=str,
                        help="Display logging on screen "
                             "(options are CRITICAL, ERROR, WARNING, "
                             "INFO, DEBUG)",
                        default=False)

    arguments = parser.parse_args()

    # convert to dict and map to config section
    arguments = {"controlserver": vars(arguments)}

    # ------------------------------------------------------------------------
    # Get arguments from config file and comand line
    # ------------------------------------------------------------------------
    utils.check_existance(config_file)

    config = utils.load_config(config_file)
    utils.update_dict(arguments, config)

    # the configuration is now of the form:
    # {
    #   "controlserver": {...}
    #   "hidraconfig_static" : {...}
    #   "hidraconfig_variable" : {...}
    # }

    # TODO check config for required params

    return config


class ControlServer(object):
    """The main server class.
    """

    def __init__(self):

        self.beamline = None
        self.context = None
        self.socket = None

        self.master_config = None
        self.controller = None
        self.endpoint = None

        self.log_queue = None
        self.log_queue_listener = None

        self._setup()

    def _setup(self):

        config = argument_parsing()

        # shortcut for simpler use
        config_ctrl = config["controlserver"]

        self.beamline = config_ctrl["beamline"]

        setproctitle.setproctitle(config_ctrl["procname"]
                                  .format(bl=self.beamline))

        logfile = os.path.join(
            config_ctrl["log_path"],
            config_ctrl["log_name"].format(bl=self.beamline)
        )

        # Get queue
        self.log_queue = Queue(-1)

        handler = utils.get_log_handlers(
            logfile,
            config_ctrl["log_size"],
            config_ctrl["verbose"],
            config_ctrl["onscreen"]
        )

        # Start queue listener using the stream handler above
        self.log_queue_listener = utils.CustomQueueListener(
            self.log_queue, *handler
        )

        self.log_queue_listener.start()

        # Create log and set handler to queue handle
        self.log = utils.get_logger("ControlServer", self.log_queue)

        self.log.info("Init")

        self.controller = HidraController(self.beamline, config, self.log)

        host = hidra.CONNECTION_LIST[self.beamline]["host"]
        host = socket.gethostbyaddr(host)[2][0]
        port = hidra.CONNECTION_LIST[self.beamline]["port"]
        self.endpoint = "tcp://{}:{}".format(host, port)

        self._create_sockets()

        self.run()

    def _create_sockets(self):

        # Create ZeroMQ context
        self.log.info("Registering ZMQ context")
        self.context = zmq.Context()

        # socket to get requests
        try:
            self.socket = self.context.socket(zmq.REP)
            self.socket.bind(self.endpoint)
            self.log.info("Start socket (bind): '%s'", self.endpoint)
        except zmq.error.ZMQError:
            self.log.error("Failed to start socket (bind) zmqerror: '%s'",
                           self.endpoint, exc_info=True)
            raise
        except Exception:
            self.log.error("Failed to start socket (bind): '%s'",
                           self.endpoint, exc_info=True)
            raise

    def run(self):
        """Waiting for new control commands and execute them.
        """

        while True:
            try:
                msg = self.socket.recv_multipart()
                self.log.debug("Recv %s", msg)
            except KeyboardInterrupt:
                break

            if len(msg) == 0:
                self.log.debug("Received empty msg")
                break

            elif msg[0] == b"exit":
                self.log.debug("Received 'exit'")
                self.stop()
                sys.exit(1)

            reply = self.controller.exec_msg(msg)

            self.socket.send(reply)

    def stop(self):
        """Clean up zmq sockets.
        """

        if self.socket:
            self.log.info("Closing Socket")
            self.socket.close()
            self.socket = None
        if self.context:
            self.log.info("Destroying Context")
            self.context.destroy()
            self.context = None

    def __exit__(self, exception_type, exception_value, traceback):
        self.stop()

    def __del__(self):
        self.stop()


if __name__ == '__main__':
    ControlServer()<|MERGE_RESOLUTION|>--- conflicted
+++ resolved
@@ -94,17 +94,12 @@
         """Updates the instances file
         """
 
-<<<<<<< HEAD
-        with open(self.backup_file, "w") as f:
-            f.write(json.dumps(self.instances, sort_keys=True, indent=4))
-=======
         try:
-            with open(BACKUP_FILE, "w") as f:
+            with open(self.backup_file, "w") as f:
                 f.write(json.dumps(self.instances, sort_keys=True, indent=4))
         except Exception:
             self.log.error("File containing instances could not be written",
                            sys_info=True)
->>>>>>> cd537ad1
 
     def get_instances(self):
         """Get all previously started instances
