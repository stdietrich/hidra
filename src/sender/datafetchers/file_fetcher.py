--- conflicted
+++ resolved
@@ -71,13 +71,9 @@
         self.is_windows = None
         self.finish = None
 
-<<<<<<< HEAD
+        self.keep_running = True
+
         self.required_params = ["fix_subdirs"]
-=======
-        self.keep_running = True
-
-        self.required_params = ["fix_subdirs", "store_data"]
->>>>>>> cd537ad1
 
         # check that the required_params are set inside of module specific
         # config
@@ -263,20 +259,12 @@
 
         # do not remove data until a confirmation is sent back from the
         # priority target
-<<<<<<< HEAD
-        if self.config_df["remove_data"] == "with_confirmation":
-            self.config["remove_flag"] = False
-
-        # the data was successfully sent -> mark it as removable
-        elif not send_error:
-=======
-#        if self.config["remove_data"] == "with_confirmation":
+#        if self.config_df["remove_data"] == "with_confirmation":
 #            self.config["remove_flag"] = False
 #
 #        # the data was successfully sent -> mark it as removable
 #        elif not send_error:
         if not send_error:
->>>>>>> cd537ad1
             self.config["remove_flag"] = True
 
     def _datahandling(self, action_function, metadata):
@@ -377,11 +365,7 @@
         # remove file
         # can be set/done in addition to copy -> no elif
         # (e.g. store_data = True and remove_data = with_confirmation)
-<<<<<<< HEAD
-        if self.config_df["remove_data"]:
-=======
-        if self.config["remove_data"] and self.config["remove_flag"]:
->>>>>>> cd537ad1
+        if self.config_df["remove_data"] and self.config["remove_flag"]:
 
             file_id = self.generate_file_id(metadata)
             try:
