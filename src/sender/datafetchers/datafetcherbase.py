# Copyright (C) 2015  DESY, Manuela Kuhn, Notkestr. 85, D-22607 Hamburg
#
# HiDRA is a generic tool set for high performance data multiplexing with
# different qualities of service and based on Python and ZeroMQ.
#
# This software is free: you can redistribute it and/or modify
# it under the terms of the GNU General Public License as published by
# the Free Software Foundation, either version 2 of the License, or
# (at your option) any later version.

# This software is distributed in the hope that it will be useful,
# but WITHOUT ANY WARRANTY; without even the implied warranty of
# MERCHANTABILITY or FITNESS FOR A PARTICULAR PURPOSE.  See the
# GNU General Public License for more details.

# You should have received a copy of the GNU General Public License
# along with this software.  If not, see <http://www.gnu.org/licenses/>.
#
# Authors:
#     Manuela Kuhn <manuela.kuhn@desy.de>
#

"""
This module implements the data fetcher base class from which all data fetchers
inherit from.
"""

# pylint: disable=broad-except

from __future__ import absolute_import
from __future__ import print_function
from __future__ import unicode_literals

import abc
import json
import os
import sys
import time
import zmq

<<<<<<< HEAD
#import __init__ as init  # noqa F401 # pylint: disable=unused-import
=======
try:
    from pathlib2 import Path
except ImportError:
    # only avaliable for Python3
    from pathlib import Path

import __init__ as init  # noqa F401
>>>>>>> ff18903b
from base_class import Base
import hidra.utils as utils

# source:
# pylint: disable=line-too-long
# http://stackoverflow.com/questions/35673474/using-abc-abcmeta-in-a-way-it-is-compatible-both-with-python-2-7-and-python-3-5  # noqa E501
if sys.version_info[0] >= 3 and sys.version_info[1] >= 4:
    ABC = abc.ABC  # pylint: disable=no-member
else:
    ABC = abc.ABCMeta(str("ABC"), (), {})

__author__ = 'Manuela Kuhn <manuela.kuhn@desy.de>'


class DataHandlingError(Exception):
    """An exception class to be used when handling data.
    """
    pass


class DataFetcherBase(Base, ABC):
    """
    Implementation of the data fetcher base class.
    """

    def __init__(self,
                 config,
                 log_queue,
                 fetcher_id,
                 logger_name,
                 context,
                 lock):
        """Initial setup

        Checks if the required parameters are set in the configuration for
        the base setup.

        Args:
            config (dict): A dictionary containing the configuration
                           parameters.
            log_queue: The multiprocessing queue which is used for logging.
            fetcher_id (int): The ID of this datafetcher instance.
            logger_name (str): The name to be used for the logger.
            context: The ZMQ context to be used.
            lock: A threading lock object to handle control signal access.
        """
        super(DataFetcherBase, self).__init__()

        self.log_queue = log_queue
        self.log = utils.get_logger(logger_name, self.log_queue)

        self.config_all = config

        # base_parameters
        self.required_params_base = {
            "network": [
                "endpoints",
                "main_pid"
            ],
            "datafetcher": [
                "type",
                "chunksize",
                "local_target",
                ["remove_data", [True,
                                 False,
                                 "stop_on_error",
                                 "with_confirmation"]]
            ]
        }

        self.required_params_dep = {}
        self.config_reduced = {}
        self._base_check(module_class="datafetcher")

        self.config_df = self.config_all["datafetcher"]
        self.df_type = self.config_df["type"]
        if self.required_params_dep:
            self.config = self.config_df[self.df_type]
        else:
            self.config = {}

        self.fetcher_id = fetcher_id
        self.context = context
        self.lock = lock
        self.cleaner_job_socket = None

        self.source_file = None
        self.target_file = None

        self.control_signal = None
        self.keep_running = True

        self.required_params = []

        self.base_setup()

    def check_config(self, print_log=False, check_module_config=True):
        """Check that the configuration containes the nessessary parameters.

        Args:
            print_log (boolean, optional): If a summary of the configured
                                           parameters should be logged.
        Raises:
            WrongConfiguration: The configuration has missing or
                                wrong parameteres.
        """

        if isinstance(self.required_params, list):
            self.required_params = {
                "datafetcher": {self.df_type: self.required_params}
            }

        if check_module_config:
            required_params = [
                self.required_params_base,
                self.required_params_dep,
                self.required_params
            ]
        else:
            required_params = [
                self.required_params_base,
            ]

        config_reduced = self._check_config_base(
            config=self.config_all,
            required_params=required_params
        )

        self.config_reduced.update(config_reduced)

        if print_log:
            self.log.info("Configuration for data fetcher %s: %s",
                          self.df_type, self.config_reduced)

    def base_setup(self):
        """Sets up the shared components needed by all datafetchers.

        Created a socket to communicate with the cleaner and sets the topic.
        """

        if self.config_df["remove_data"] == "with_confirmation":

            config_net = self.config_all["network"]

            # create socket
            self.cleaner_job_socket = self.start_socket(
                name="cleaner_job_socket",
                sock_type=zmq.PUSH,
                sock_con="connect",
                endpoint=config_net["endpoints"].cleaner_job_con
            )

            self.confirmation_topic = (
                utils.generate_sender_id(config_net["main_pid"])
            )

    def send_to_targets(self,
                        targets,
                        open_connections,
                        metadata,
                        payload,
                        chunk_number,
                        timeout=-1):
        """Send the data to targets.

        Args:
            targets: A list of targets where to send the data to.
                     Each taget has is of the form:
                        - target: A ZMQ endpoint to send the data to.
                        - prio (int): With which priority this data should be
                                      sent:
                                      - 0 is highes priority with blocking
                                      - all other prioirities are nonblocking
                                        but sorted numerically.
                        - send_type: If the data (means payload and metadata)
                                     or only the metadata should be sent.

            open_connections (dict): Containing all open sockets. If data was
                                     send to a target already the socket is
                                     kept open till the target disconnects.
            metadata: The metadata of this data block.
            payload: The data block to be sent.
            chunk_number: The chunk number of the payload to be processed.
            timeout (optional): How long to wait for the message to be received
                                in s (default: -1, means wait forever)
        """
        timeout = 1
        self._check_control_signal()

        for target, prio, send_type in targets:

            # send data to the data stream to store it in the storage system
            if prio == 0:
                # socket not known
                if target not in open_connections:
                    endpoint = "tcp://{}".format(target)
                    # open socket
                    try:
                        # start and register socket
                        open_connections[target] = self.start_socket(
                            name="socket",
                            sock_type=zmq.PUSH,
                            sock_con="connect",
                            endpoint=endpoint
                        )
                    except:
                        self.log.debug("Raising DataHandling error",
                                       exc_info=True)
                        msg = ("Failed to start socket (connect): '{}'"
                               .format(endpoint))
                        raise DataHandlingError(msg)

                # send data
                try:
                    # retry sending if anything goes wrong
                    retry_sending = True
                    while retry_sending:
                        retry_sending = False

                        if send_type == "data":
                            tracker = open_connections[target].send_multipart(
                                payload,
                                copy=False,
                                track=True
                            )
                            self.log.info("Sending message part %s from file "
                                          "'%s' to '%s' with priority %s",
                                          chunk_number, self.source_file,
                                          target, prio)

                        elif send_type == "metadata":
                            # json.dumps(None) is 'N.'
                            tracker = open_connections[target].send_multipart(
                                [json.dumps(metadata).encode("utf-8"),
                                 json.dumps(None).encode("utf-8")],
                                copy=False,
                                track=True
                            )
                            self.log.info("Sending metadata of message part "
                                          "%s from file '%s' to '%s' with "
                                          "priority %s", chunk_number,
                                          self.source_file, target, prio)
                            self.log.debug("metadata=%s", metadata)

                        if not tracker.done:
                            self.log.debug("Message part %s from file '%s' "
                                           "has not been sent yet, waiting...",
                                           chunk_number, self.source_file)

                            while not tracker.done and self.keep_running:
                                try:
                                    tracker.wait(timeout)
                                except zmq.error.NotDone:
                                    pass

                                # check for control signals set from outside
                                if self._check_control_signal():
                                    self.log.info("Retry sending message part "
                                                  "%s from file '%s'.",
                                                  chunk_number,
                                                  self.source_file)
                                    retry_sending = True
                                    break

                            if not retry_sending:
                                self.log.debug("Message part %s from file '%s'"
                                               " has not been sent yet, "
                                               "waiting...done",
                                               chunk_number, self.source_file)

                except:
                    self.log.debug("Raising DataHandling error", exc_info=True)
                    raise DataHandlingError(
                        "Sending (metadata of) message part %s from file '%s' "
                        "to '%s' with priority %s failed.",
                        chunk_number, self.source_file, target, prio
                    )

            else:
                # socket not known
                if target not in open_connections:
                    # start and register socket
                    open_connections[target] = self.start_socket(
                        name="socket",
                        sock_type=zmq.PUSH,
                        sock_con="connect",
                        endpoint="tcp://{}".format(target)
                    )
                # send data
                if send_type == "data":
                    open_connections[target].send_multipart(payload,
                                                            zmq.NOBLOCK)
                    self.log.info("Sending message part %s from file '%s' to "
                                  "'%s' with priority %s", chunk_number,
                                  self.source_file, target, prio)

                elif send_type == "metadata":
                    open_connections[target].send_multipart(
                        [json.dumps(metadata).encode("utf-8"),
                         json.dumps(None).encode("utf-8")],
                        zmq.NOBLOCK
                    )
                    self.log.info("Sending metadata of message part %s from "
                                  "file '%s' to '%s' with priority %s",
                                  chunk_number, self.source_file, target, prio)
                    self.log.debug("metadata=%s", metadata)

    def _check_control_signal(self):
        """Check for control signal and react accordingly.
        """

        woke_up = False

        if self.control_signal is None:
            return

        if  self.control_signal[0] == b"EXIT":
            self.log.debug("Received %s signal.",  self.control_signal[0])
            self.keep_running = False

        elif  self.control_signal[0] == b"CLOSE_SOCKETS":
            # do nothing
            pass

        elif  self.control_signal[0] == b"SLEEP":
            self.log.debug("Received %s signal",  self.control_signal[0])
            self._react_to_sleep_signal()
            # TODO reschedule file (part?)
            woke_up = True

        elif  self.control_signal[0] == b"WAKEUP":
            self.log.debug("Received %s signal without sleeping",
                           self.control_signal[0])

        else:
            self.log.error("Unhandled control signal received: %s",
                            self.control_signal)

        try:
            self.lock.acquire()
            self.control_signal = None
        finally:
            self.lock.release()

        return woke_up

    def _react_to_sleep_signal(self):
        self.log.debug("Received sleep signal. Going to sleep.")

        sleep_time = 0.2

        # controle loop with variable instead of break/continue commands to be
        # able to reset control_signal
        keep_checking_signal = True

        while keep_checking_signal and self.keep_running:

            if self.control_signal[0] == "SLEEP":
                # go to sleep, but check every once in
                # a while for new signals
                time.sleep(sleep_time)

                # do not reset control_signal to be able to check on it
                # reseting it woul mean "no signal set -> sleep"
                continue

            elif self.control_signal[0] == "WAKEUP":
                self.log.debug("Waking up after sleeping.")
                keep_checking_signal = False

            elif self.control_signal[0] == "EXIT":
                self.log.debug("Received %s signal.", self.control_signal[0])
                self.keep_running = False
                keep_checking_signal = False

            elif  self.control_signal[0] == b"CLOSE_SOCKETS":
                # do nothing
                pass

            else:
                self.log.debug("Received unknown control signal. "
                               "Ignoring it.")
                keep_checking_signal = False

            try:
                self.lock.acquire()
                self.control_signal = None
            finally:
                self.lock.release()

    # pylint: disable=no-self-use
    def generate_file_id(self, metadata):
        """Generates a file id consisting of relative path and file name

        Args:
            metadata (dict): The dictionary with the metedata of the file.
        """
        # generate file identifier
        if (metadata["relative_path"] == ""
                or metadata["relative_path"] is None):
            file_id = metadata["filename"]
        # if the relative path starts with a slash path.join will consider it
        # as absolute path
        elif metadata["relative_path"].startswith("/"):
            file_id = os.path.join(metadata["relative_path"][1:],
                                   metadata["filename"])
        else:
            file_id = os.path.join(metadata["relative_path"],
                                   metadata["filename"])
        # convert Windows paths
        file_id = Path(file_id).as_posix()
        return file_id

    @abc.abstractmethod
    def get_metadata(self, targets, metadata):
        """Extends the given metadata and generates paths

        Reads the metadata dictionary from the event detector and extends it
        with the mandatory entries:
            - filesize (int):  the total size of the logical file (before
                               chunking)
            - file_mod_time (float, epoch time): modification time of the
                                                 logical file in epoch
            - file_create_time (float, epoch time): creation time of the
                                                    logical file in epoch
            - chunksize (int): the size of the chunks the logical message was
                               split into

        Additionally it generates the absolute source path and if a local
        target is specified the absolute target path as well.

        Args:
            targets (list):
                A list of targets where the data or metadata should be sent to.
                It is of the form:
                    [[<node_name>:<port>, <priority>, <request_type>], ...]
                where
                    <request_type>: u'data' or u'metadata'
            metadata (dict): Dictionary created by the event detector
                             containing:
                                - filename
                                - source_path
                                - relative_path

        Sets:
            source_file (str): the absolute path of the source file
            target_file (str): the absolute path for the target file

        """
        pass

    @abc.abstractmethod
    def send_data(self, targets, metadata, open_connections):
        """Reads data into buffer and sends it to all targets

        Args:
            targets (list):
                A list of targets where the data or metadata should be sent to.
                It is of the form:
                    [[<node_name>:<port>, <priority>, <request_type>], ...]
                where
                    <request_type>: u'data' or u'metadata'
            metadata (dict): extendet metadata dictionary filled by function
                             get_metadata
            open_connections (dict)

        Returns:
            Nothing
        """
        pass

    @abc.abstractmethod
    def finish(self, targets, metadata, open_connections):
        """

        Args:
            targets (list):
                A list of targets where the data or metadata should be sent to.
                It is of the form:
                    [[<node_name>:<port>, <priority>, <request_type>], ...]
                where
                    <request_type>: u'data' or u'metadata'
            metadata (dict)
            open_connections

        Returns:
            Nothing
        """
        pass

    def close_socket(self):
        """Close open sockets
        """
        self.stop_socket("cleaner_job_socket")

    def stop_base(self):
        """Stop datafetcher run loop and clean up sockets.
        """
        self.close_socket()
        self.keep_running = False

    @abc.abstractmethod
    def stop(self):
        """Stop and clean up.
        """
        pass

    def __exit__(self, exception_type, exception_value, traceback):
        self.stop_base()
        self.stop()

    def __del__(self):
        self.stop_base()
        self.stop()<|MERGE_RESOLUTION|>--- conflicted
+++ resolved
@@ -38,17 +38,13 @@
 import time
 import zmq
 
-<<<<<<< HEAD
-#import __init__ as init  # noqa F401 # pylint: disable=unused-import
-=======
 try:
     from pathlib2 import Path
 except ImportError:
     # only avaliable for Python3
     from pathlib import Path
 
-import __init__ as init  # noqa F401
->>>>>>> ff18903b
+#import __init__ as init  # noqa F401 # pylint: disable=unused-import
 from base_class import Base
 import hidra.utils as utils
 
