--- conflicted
+++ resolved
@@ -252,39 +252,6 @@
 
                 # send data
                 try:
-<<<<<<< HEAD
-                    if send_type == "data":
-                        tracker = open_connections[target].send_multipart(
-                            payload,
-                            copy=False,
-                            track=True
-                        )
-                        self.log.info("Sending message part from file '%s' "
-                                      "to '%s' with priority %s",
-                                      self.source_file, target, prio)
-
-                    elif send_type == "metadata":
-                        # json.dumps(None) is 'N.'
-                        tracker = open_connections[target].send_multipart(
-                            [json.dumps(metadata).encode("utf-8"),
-                             json.dumps(None).encode("utf-8")],
-                            copy=False,
-                            track=True
-                        )
-                        self.log.info("Sending metadata of message part from "
-                                      "file '%s' to '%s' with priority %s",
-                                      self.source_file, target, prio)
-                        self.log.debug("metadata=%s", metadata)
-
-                    if not tracker.done:
-                        self.log.debug("Message part from file '%s' has not "
-                                       "been sent yet, waiting...",
-                                       self.source_file)
-                        tracker.wait(timeout)
-                        self.log.debug("Message part from file '%s' has not "
-                                       "been sent yet, waiting...done",
-                                       self.source_file)
-=======
                     # retry sending if anything goes wrong
                     retry_sending = True
                     while retry_sending:
@@ -313,7 +280,7 @@
                                           "%s from file '%s' to '%s' with "
                                           "priority %s", chunk_number,
                                           self.source_file, target, prio)
-                            self.log.debug("metadata={}".format(metadata))
+                            self.log.debug("metadata=%s", metadata)
 
                         if not tracker.done:
                             self.log.debug("Message part %s from file '%s' "
@@ -341,7 +308,6 @@
                                                " has not been sent yet, "
                                                "waiting...done",
                                                chunk_number, self.source_file)
->>>>>>> cd537ad1
 
                 except:
                     self.log.debug("Raising DataHandling error", exc_info=True)
@@ -364,13 +330,8 @@
                 if send_type == "data":
                     open_connections[target].send_multipart(payload,
                                                             zmq.NOBLOCK)
-<<<<<<< HEAD
-                    self.log.info("Sending message part from file '%s' to "
-                                  "'%s' with priority %s",
-=======
                     self.log.info("Sending message part %s from file '%s' to "
                                   "'%s' with priority %s", chunk_number,
->>>>>>> cd537ad1
                                   self.source_file, target, prio)
 
                 elif send_type == "metadata":
@@ -379,12 +340,6 @@
                          json.dumps(None).encode("utf-8")],
                         zmq.NOBLOCK
                     )
-<<<<<<< HEAD
-                    self.log.info("Sending metadata of message part from file "
-                                  "'%s' to '%s' with priority %s",
-                                  self.source_file, target, prio)
-                    self.log.debug("metadata=%s", metadata)
-=======
                     self.log.info("Sending metadata of message part %s from "
                                   "file '%s' to '%s' with priority %s",
                                   chunk_number, self.source_file, target, prio)
@@ -443,7 +398,6 @@
                 self.lock.release()
 
         return retry_sending
->>>>>>> cd537ad1
 
     # pylint: disable=no-self-use
     def generate_file_id(self, metadata):
@@ -558,13 +512,8 @@
         """
         pass
 
-<<<<<<< HEAD
     def __exit__(self, exception_type, exception_value, traceback):
-        self.close_socket()
-=======
-    def __exit__(self, type, value, traceback):
         self.stop_base()
->>>>>>> cd537ad1
         self.stop()
 
     def __del__(self):
