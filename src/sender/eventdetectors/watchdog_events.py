--- conflicted
+++ resolved
@@ -65,15 +65,11 @@
 
 # documentation of watchdog: https://pythonhosted.org/watchdog/api.html
 class WatchdogEventHandler(RegexMatchingEventHandler):
-<<<<<<< HEAD
     """
     Implementation of the watchdog event handle according to the API
     """
 
-    def __init__(self, handler_id, config, log_queue):
-=======
     def __init__(self, handler_id, config, lock, log_queue):
->>>>>>> d04cee77
         self.handler_id = handler_id
         self.lock = lock
 
@@ -134,12 +130,6 @@
         self.log.debug("init: super")
         super(WatchdogEventHandler, self,).__init__()
 
-<<<<<<< HEAD
-        self.log.debug("self.detect_close=%s, self.detect_move=%s",
-                       self.detect_close, self.detect_move)
-
-=======
->>>>>>> d04cee77
     def process(self, event):
         """
         Generates an event message according to the schema and add it to the
@@ -156,19 +146,13 @@
         # Directories will be skipped
         if not event.is_directory:
 
-<<<<<<< HEAD
-            event_message = get_event_message(event.src_path, self.paths)
-
-            _event_message_list.append(event_message)
-=======
             if self.detect_move_from or self.detect_move_to:
                 event_message = split_file_path(event.dest_path, self.paths)
             else:
                 event_message = split_file_path(event.src_path, self.paths)
 
             with self.lock:
-                event_message_list.append(event_message)
->>>>>>> d04cee77
+                _event_message_list.append(event_message)
 
     def on_any_event(self, event):
         # pylint: disable=no-member
@@ -185,10 +169,7 @@
             self.log.debug("On move event detected")
             self.process(event)
 
-<<<<<<< HEAD
-        # pylint: disable=no-member
-=======
->>>>>>> d04cee77
+        # pylint: disable=no-member
         if self.detect_close and self.detect_close.match(event.src_path):
             self.log.debug("On close event detected (from create)")
             if not event.is_directory:
@@ -205,10 +186,7 @@
             self.log.debug("On modify event detected")
             self.process(event)
 
-<<<<<<< HEAD
-        # pylint: disable=no-member
-=======
->>>>>>> d04cee77
+        # pylint: disable=no-member
         if self.detect_close and self.detect_close.match(event.src_path):
             if (not event.is_directory
                     and event.src_path not in _event_list_to_observe):
@@ -223,11 +201,7 @@
             self.process(event)
 
     def on_moved(self, event):
-<<<<<<< HEAD
-        # pylint: disable=no-member
-        if self.detect_move and self.detect_move.match(event.src_path):
-            self.log.debug("On move event detected")
-=======
+        # pylint: disable=no-member
         if (self.detect_move_from
                 and self.detect_move_from.match(event.src_path)):
             self.log.debug("On move from event detected")
@@ -236,7 +210,6 @@
         if (self.detect_move_to
                 and self.detect_move_to.match(event.dest_path)):
             self.log.debug("On move to event detected")
->>>>>>> d04cee77
             self.process(event)
 
 
