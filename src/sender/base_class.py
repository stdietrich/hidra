<<<<<<< HEAD
# Copyright (C) 2015  DESY, Manuela Kuhn, Notkestr. 85, D-22607 Hamburg
#
# HiDRA is a generic tool set for high performance data multiplexing with
# different qualities of service and based on Python and ZeroMQ.
#
# This software is free: you can redistribute it and/or modify
# it under the terms of the GNU General Public License as published by
# the Free Software Foundation, either version 2 of the License, or
# (at your option) any later version.

# This software is distributed in the hope that it will be useful,
# but WITHOUT ANY WARRANTY; without even the implied warranty of
# MERCHANTABILITY or FITNESS FOR A PARTICULAR PURPOSE.  See the
# GNU General Public License for more details.

# You should have received a copy of the GNU General Public License
# along with this software.  If not, see <http://www.gnu.org/licenses/>.
#
# Authors:
#     Manuela Kuhn <manuela.kuhn@desy.de>
#

"""
This module implements the base class from which all classes of the sender
inherit from.
"""

from __future__ import absolute_import
from __future__ import print_function
from __future__ import unicode_literals

import __init__ as init  # noqa F401 # pylint: disable=unused-import
=======
import _environment
>>>>>>> a71a0481
import utils


# ------------------------------ #
#  Base class for ZMQ handling   #
# ------------------------------ #

class Base(object):
    """
    Implementation of the sender base class.
    """

    def __init__(self):
        self.log = None
        self.context = None

    def start_socket(self, name, sock_type, sock_con, endpoint, message=None):
        """Wrapper of start_socket

        Args:
            name: The name of the socket (used in log messages).
            sock_type: ZMQ socket type (e.g. zmq.PULL).
            sock_con: ZMQ binding type (connect or bind).
            endpoint: ZMQ endpoint to connect to.
            message (optional): wording to be used in the message
                                (default: Start).

        Returns:
            The ZMQ socket with the specified properties.
        """

        return utils.start_socket(
            name=name,
            sock_type=sock_type,
            sock_con=sock_con,
            endpoint=endpoint,
            context=self.context,
            log=self.log,
            message=message,
        )

    def stop_socket(self, name, socket=None):
        """Wrapper for stop_socket.

        Args:
            name: The name of the socket (used in log messages).
            socket (optional): The ZMQ socket to be closed.


        Returns:
            None if the socket was closed.
        """

        # use the class attribute
        if socket is None:
            socket = getattr(self, name)
            use_class_attribute = True
        else:
            use_class_attribute = False

        return_socket = utils.stop_socket(name=name,
                                          socket=socket,
                                          log=self.log)

        # class attributes are set directly
        if use_class_attribute:
            setattr(self, name, return_socket)
        else:
            return return_socket<|MERGE_RESOLUTION|>--- conflicted
+++ resolved
@@ -1,4 +1,3 @@
-<<<<<<< HEAD
 # Copyright (C) 2015  DESY, Manuela Kuhn, Notkestr. 85, D-22607 Hamburg
 #
 # HiDRA is a generic tool set for high performance data multiplexing with
@@ -30,10 +29,7 @@
 from __future__ import print_function
 from __future__ import unicode_literals
 
-import __init__ as init  # noqa F401 # pylint: disable=unused-import
-=======
 import _environment
->>>>>>> a71a0481
 import utils
 
 
