#!/usr/bin/env python

# Copyright (C) 2015  DESY, Manuela Kuhn, Notkestr. 85, D-22607 Hamburg
#
# HiDRA is a generic tool set for high performance data multiplexing with
# different qualities of service and based on Python and ZeroMQ.
#
# This software is free: you can redistribute it and/or modify
# it under the terms of the GNU General Public License as published by
# the Free Software Foundation, either version 2 of the License, or
# (at your option) any later version.

# This software is distributed in the hope that it will be useful,
# but WITHOUT ANY WARRANTY; without even the implied warranty of
# MERCHANTABILITY or FITNESS FOR A PARTICULAR PURPOSE.  See the
# GNU General Public License for more details.

# You should have received a copy of the GNU General Public License
# along with this software.  If not, see <http://www.gnu.org/licenses/>.
#
# Authors:
#     Manuela Kuhn <manuela.kuhn@desy.de>
#

"""
This module implements the data dispatcher.
"""

# pylint: disable=redefined-variable-type

from __future__ import absolute_import
from __future__ import print_function
from __future__ import unicode_literals

import argparse
from distutils.version import LooseVersion
import logging
from multiprocessing import Process, freeze_support, Queue
import os
import tempfile
import threading
import time
import signal
import socket
import sys
import zmq
import zmq.devices

import setproctitle

<<<<<<< HEAD
# to make freeze packages work
CURRENT_DIR = os.path.dirname(os.path.realpath(__file__))
=======
# to make windows freeze work (cx_Freeze 5.x)
try:
    CURRENT_DIR = os.path.dirname(os.path.realpath(__file__))
except NameError:
    CURRENT_DIR = os.path.dirname(os.path.realpath(sys.argv[0]))
>>>>>>> a71a0481

if CURRENT_DIR not in sys.path:
    sys.path.insert(0, CURRENT_DIR)

# pylint: disable=wrong-import-position
from base_class import Base  # noqa E402
# pylint: disable=wrong-import-position
from signalhandler import SignalHandler  # noqa E402
# pylint: disable=wrong-import-position
from taskprovider import TaskProvider  # noqa E402
# pylint: disable=wrong-import-position
from datadispatcher import DataDispatcher  # noqa E402

from _environment import BASE_DIR  # noqa E402
import utils  # noqa E402
from _version import __version__  # noqa E402

CONFIG_DIR = os.path.join(BASE_DIR, "conf")

__author__ = 'Manuela Kuhn <manuela.kuhn@desy.de>'


def argument_parsing():
    """Parses and checks the command line arguments used.
    """

    base_config_file = os.path.join(CONFIG_DIR, "base_sender.conf")
    default_config_file = os.path.join(CONFIG_DIR, "datamanager.conf")

    supported_ed_types = ["inotifyx_events",
                          "watchdog_events",
                          "zmq_events",
                          "http_events",
                          "hidra_events"]

    supported_df_types = ["file_fetcher",
                          "zmq_fetcher",
                          "http_fetcher",
                          "hidra_fetcher"]

    # ------------------------------------------------------------------------
    # Get command line arguments
    # ------------------------------------------------------------------------

    parser = argparse.ArgumentParser()

    parser.add_argument("--config_file",
                        type=str,
                        help="Location of the configuration file")

    parser.add_argument("--log_path",
                        type=str,
                        help="Path where the logfile will be created")
    parser.add_argument("--log_name",
                        type=str,
                        help="Filename used for logging")
    parser.add_argument("--log_size",
                        type=int,
                        help="File size before rollover in B (linux only)")
    parser.add_argument("--verbose",
                        help="More verbose output",
                        action="store_true")
    parser.add_argument("--onscreen",
                        type=str,
                        help="Display logging on screen "
                             "(options are CRITICAL, ERROR, WARNING, "
                             "INFO, DEBUG)",
                        default=False)

    parser.add_argument("--procname",
                        type=str,
                        help="Name with which the service should be running")

    parser.add_argument("--ext_ip",
                        type=str,
                        help="IP of the interface to bind to for external "
                             "communication")

    # SignalHandler config

    parser.add_argument("--com_port",
                        type=str,
                        help="Port number to receive signals")
    parser.add_argument("--whitelist",
                        nargs='+',
                        help="List of hosts allowed to connect")

    parser.add_argument("--request_port",
                        type=str,
                        help="ZMQ port to get new requests")
    parser.add_argument("--request_fw_port",
                        type=str,
                        help="ZMQ port to forward requests")
    parser.add_argument("--control_pub_port",
                        type=str,
                        help="Port number to publish control signals")
    parser.add_argument("--control_sub_port",
                        type=str,
                        help="Port number to receive control signals")

    # EventDetector config

    parser.add_argument("--event_detector_type",
                        type=str,
                        help="Type of event detector to use")
    parser.add_argument("--fix_subdirs",
                        type=str,
                        help="Subdirectories to be monitored and to store the "
                             "data to (only needed if event detector is "
                             "inotifyx_events or watchdog_events "
                             "and data fetcher is file_fetcher)")
    parser.add_argument("--create_fix_subdirs",
                        type=str,
                        help="Flag describing if the subdirectories should be "
                             "created if they do not exist")

    parser.add_argument("--monitored_dir",
                        type=str,
                        help="Directory to be monitor for changes; inside "
                             "this directory only the specified "
                             "subdirectories are monitred (only needed if "
                             "event detector is inotifyx_events or "
                             "watchdog_events)")
    parser.add_argument("--monitored_events",
                        type=str,
                        help="Event type of files (options are: "
                             "IN_CLOSE_WRITE, IN_MOVED_TO, ...) and the "
                             "formats to be monitored, files in an other "
                             "format will be be neglected (needed if "
                             "event detector is inotifyx_events or "
                             "watchdog_events)")

    parser.add_argument("--history_size",
                        type=int,
                        help="Number of events stored to look for doubles "
                             "(needed if event detector is "
                             "inotifyx_events)")

    parser.add_argument("--use_cleanup",
                        help="Flag describing if a clean up thread which "
                             "regularly checks if some files were missed "
                             "should be activated (needed if event detector "
                             "is inotifyx_events)",
                        choices=["True", "False"])

    parser.add_argument("--action_time",
                        type=float,
                        help="Intervall time (in seconds) used for clea nup "
                             "(only needed if event_detector_type is "
                             "inotifyx_events)")

    parser.add_argument("--time_till_closed",
                        type=float,
                        help="Time (in seconds) since last modification after "
                             "which a file will be seen as closed (only "
                             "needed if event_detector_type is "
                             "inotifyx_events (for clean up) or "
                             "watchdog_events)")

    parser.add_argument("--event_det_port",
                        type=str,
                        help="ZMQ port to get events from (only needed if "
                             "event_detector_type is zmq_events)")

    parser.add_argument("--det_ip",
                        type=str,
                        help="IP of the detector (only needed if "
                             "event_detector_type is http_events)")
    parser.add_argument("--det_api_version",
                        type=str,
                        help="API version of the detector (only needed "
                             "if event_detector_type is http_events)")

    # DataFetcher config

    parser.add_argument("--data_fetcher_type",
                        type=str,
                        help="Module with methods specifying how to get the "
                             "data)")
    parser.add_argument("--data_fetcher_port",
                        type=str,
                        help="If 'zmq_fetcher' is specified as "
                             "data_fetcher_type it needs a port to listen to)")

    parser.add_argument("--use_data_stream",
                        help="Enable ZMQ pipe into storage system (if set to "
                             "false: the file is moved into the "
                             "local_target)",
                        choices=["True", "False"])
    parser.add_argument("--data_stream_target",
                        type=str,
                        help="Fixed host and port to send the data to with "
                             "highest priority (only active if "
                             "use_data_stream is set)")
    parser.add_argument("--number_of_streams",
                        type=int,
                        help="Number of parallel data streams)")
    parser.add_argument("--chunksize",
                        type=int,
                        help="Chunk size of file-parts getting send via ZMQ)")

    parser.add_argument("--router_port",
                        type=str,
                        help="ZMQ-router port which coordinates the "
                             "load-balancing to the worker-processes)")

    parser.add_argument("--local_target",
                        type=str,
                        help="Target to move the files into")

    parser.add_argument("--store_data",
                        help="Flag describing if the data should be stored in "
                             "local_target (needed if data_fetcher_type is "
                             "file_fetcher or http_fetcher)",
                        choices=["True", "False"])
    parser.add_argument("--remove_data",
                        help="Flag describing if the files should be removed "
                             "from the source (needed if data_fetcher_type is "
                             "file_fetcher or http_fetcher)",
                        choices=["True",
                                 "False",
                                 "stop_on_error",
                                 "with_confirmation"])

    arguments = parser.parse_args()
    arguments.config_file = arguments.config_file or default_config_file

    # check if config_file exist
    utils.check_existance(base_config_file)
    utils.check_existance(arguments.config_file)

    # ------------------------------------------------------------------------
    # Get arguments from config file and comand line
    # ------------------------------------------------------------------------

    params = utils.set_parameters(base_config_file=base_config_file,
                                  config_file=arguments.config_file,
                                  arguments=arguments)

    # ------------------------------------------------------------------------
    # Check given arguments
    # ------------------------------------------------------------------------

    required_params = ["log_path",
                       "log_name",
                       "procname",
                       "ext_ip",
                       "event_detector_type",
                       "data_fetcher_type",
                       "store_data",
                       "use_data_stream",
                       "chunksize"]
#                       "local_target"]

    # Check format of config
    check_passed, _ = utils.check_config(required_params,
                                         params,
                                         logging)

    if not check_passed:
        logging.error("Wrong configuration")
        sys.exit(1)

    # check if logfile is writable
    params["log_file"] = os.path.join(params["log_path"], params["log_name"])
    utils.check_writable(params["log_file"])

    # check if the event_detector_type is supported
    utils.check_type(params["event_detector_type"],
                     supported_ed_types,
                     "Event detector")

    # check if the data_fetcher_type is supported
    utils.check_type(params["data_fetcher_type"],
                     supported_df_types,
                     "Data fetcher")

    # check if directories exist
    utils.check_existance(params["log_path"])
    if "monitored_dir" in params:
        # get rid of formating errors
        params["monitored_dir"] = os.path.normpath(params["monitored_dir"])

        utils.check_existance(params["monitored_dir"])
        if "create_fix_subdirs" in params and params["create_fix_subdirs"]:
            # create the subdirectories which do not exist already
            utils.create_sub_dirs(
                dir_path=params["monitored_dir"],
                subdirs=params["fix_subdirs"],
                dirs_not_to_create=params["dirs_not_to_create"]
            )
        else:
            # the subdirs have to exist because handles can only be added to
            # directories inside a directory in which a handle was already set,
            # e.g. handlers set to current/raw, local:
            # - all subdirs created are detected + handlers are set
            # - new directory on the same as monitored dir
            #   (e.g. current/scratch_bl) cannot be detected
            utils.check_all_sub_dir_exist(params["monitored_dir"],
                                          params["fix_subdirs"])
    if params["store_data"]:
        utils.check_existance(params["local_target"])
        # check if local_target contains fixed_subdirs
        # e.g. local_target = /beamline/p01/current/raw and
        #      fix_subdirs contain current/raw
#        if not utils.check_sub_dir_contained(params["local_target"],
#                                             params["fix_subdirs"]):
#            # not in Eiger mode
#            utils.check_all_sub_dir_exist(params["local_target"],
#                                          params["fix_subdirs"])

    if params["use_data_stream"]:
        utils.check_ping(params["data_stream_targets"][0][0])

    return params


class DataManager(Base):
    """The main class.
    """

    def __init__(self, log_queue=None, config=None):

        super(DataManager, self).__init__()

        self.device = None
        self.control_pub_socket = None
        self.test_socket = None
        self.context = None

        self.log = None
        self.log_queue = None
        self.ext_log_queue = None
        self.log_queue_listener = None

        self.localhost = None
        self.ext_ip = None
        self.con_ip = None
        self.ipc_dir = None
        self.current_pid = None

        self.reestablish_time = None
        self.continue_run = None
        self.params = None
        self.use_cleaner = None

        self.whitelist = None
        self.ldapuri = None

        self.use_data_stream = None
        self.fixed_stream_addr = None
        self.status_check_id = None
        self.check_target_host = None

        self.number_of_streams = None
        self.chunksize = None

        self.endpoints = None

        self.local_target = None

        self.signalhandler_thr = None
        self.taskprovider_pr = None
        self.cleaner_pr = None
        self.datadispatcher_pr = []

        self.cleaner_m = None

        self.zmq_again_occured = None
        self.socket_reconnected = None

        self.context = None

        self.setup(config, log_queue)

#        self.run()

    def setup(self, config, log_queue):
        """Initializes parameters and creates sockets.

        Args:
            config (dict): All the configuration set either via config file or
                           command line parameter.
            log_queue: Logging queue used to synchronize log messages.
        """

        self.localhost = "127.0.0.1"

        self.current_pid = os.getpid()

        self.reestablish_time = 600  # in sec

        self.continue_run = True

        try:
            if config is None:
                self.params = argument_parsing()
            else:
                self.params = config
        except:
            self.log = logging
            self.ipc_dir = os.path.join(tempfile.gettempdir(), "hidra")
            raise

        if log_queue is not None:
            self.log_queue = log_queue
            self.ext_log_queue = True
        else:
            self.ext_log_queue = False

            # Get queue
            self.log_queue = Queue(-1)

            # Get the log Configuration for the lisener
            if self.params["onscreen"]:
                handler1, handler2 = utils.get_log_handlers(
                    self.params["log_file"],
                    self.params["log_size"],
                    self.params["verbose"],
                    self.params["onscreen"]
                )

                # Start queue listener using the stream handler above.
                self.log_queue_listener = utils.CustomQueueListener(
                    self.log_queue, handler1, handler2
                )
            else:
                handler1 = utils.get_log_handlers(
                    self.params["log_file"],
                    self.params["log_size"],
                    self.params["verbose"],
                    self.params["onscreen"]
                )

                # Start queue listener using the stream handler above
                self.log_queue_listener = utils.CustomQueueListener(
                    self.log_queue, handler1
                )

            self.log_queue_listener.start()

        # Create log and set handler to queue handle
        self.log = utils.get_logger("DataManager", self.log_queue)

        self.ipc_dir = os.path.join(tempfile.gettempdir(), "hidra")
        self.log.info("Configured ipc_dir: {}".format(self.ipc_dir))

        # set process name
        check_passed, _ = utils.check_config(["procname"],
                                             self.params,
                                             self.log)
        if not check_passed:
            raise Exception("Configuration check failed")

        # pylint: disable=no-member
        setproctitle.setproctitle(self.params["procname"])
        self.log.info("Running as {}".format(self.params["procname"]))

        self.log.info("DataManager started (PID {})."
                      .format(self.current_pid))

        signal.signal(signal.SIGTERM, self.signal_term_handler)

        if not os.path.exists(self.ipc_dir):
            os.mkdir(self.ipc_dir)
            # the permission have to changed explicitly because
            # on some platform they are ignored when called within mkdir
            os.chmod(self.ipc_dir, 0o777)
            self.log.info("Creating directory for IPC communication: {}"
                          .format(self.ipc_dir))

        # Enable specification via IP and DNS name
        # TODO make this IPv6 compatible
        if self.params["ext_ip"] == "0.0.0.0":
            self.ext_ip = self.params["ext_ip"]
        else:
            self.ext_ip = socket.gethostbyaddr(self.params["ext_ip"])[2][0]
        self.con_ip = socket.getfqdn()

        self.use_cleaner = (self.params["remove_data"] == "with_confirmation")

        ports = {
            "com": self.params["com_port"],
            "request": self.params["request_port"],
            "request_fw": self.params["request_fw_port"],
            "router": self.params["router_port"],
            "control_pub": self.params["control_pub_port"],
            "control_sub": self.params["control_sub_port"],
            "cleaner": self.params["cleaner_port"],
            "cleaner_trigger": self.params["cleaner_trigger_port"],
            "confirmation": self.params["confirmation_port"],
        }

        self.ipc_addresses = utils.set_ipc_addresses(
            ipc_dir=self.ipc_dir,
            main_pid=self.current_pid,
            use_cleaner=self.use_cleaner
        )

        self.use_data_stream = self.params["use_data_stream"]
        self.log.info("Usage of data stream set to '{}'"
                      .format(self.use_data_stream))

        if self.use_data_stream:
            data_stream_target = self.params["data_stream_targets"][0][0]
            confirm_ips = [socket.gethostbyaddr(data_stream_target)[2][0],
                           data_stream_target]
        else:
            confirm_ips = [self.ext_ip, self.con_ip]

        self.endpoints = utils.set_endpoints(ext_ip=self.ext_ip,
                                             con_ip=self.con_ip,
                                             ports=ports,
                                             ipc_addresses=self.ipc_addresses,
                                             confirm_ips=confirm_ips,
                                             use_cleaner=self.use_cleaner)

        if utils.is_windows():
            self.log.info("Using tcp for internal communication.")
        else:
            self.log.info("Using ipc for internal communication.")

        # Make ipc_dir accessible for modules
        self.params["ext_ip"] = self.ext_ip
        self.params["con_ip"] = self.con_ip
        self.params["ipc_dir"] = self.ipc_dir
        self.params["main_pid"] = self.current_pid
        self.params["endpoints"] = self.endpoints
        # TODO: this should not be set here (it belong to the moduls)
        self.params["context"] = None
        self.params["session"] = None

        self.whitelist = self.params["whitelist"]
        self.ldapuri = self.params["ldapuri"]

        if self.use_data_stream:
            if len(self.params["data_stream_targets"]) > 1:
                self.log.error("Targets to send data stream to have more than "
                               "one entry which is not supported")
                self.log.debug("data_stream_targets: {}"
                               .format(self.params["data_stream_targets"]))
                sys.exit(1)

            self.fixed_stream_addr = (
                "{}:{}".format(self.params["data_stream_targets"][0][0],
                               self.params["data_stream_targets"][0][1]))

            if self.params["remove_data"] == "stop_on_error":
                self.status_check_id = (
                    "{}:{}".format(self.params["data_stream_targets"][0][0],
                                   self.params["status_check_port"]))

                self.log.info("Enabled receiver checking")
                self.check_target_host = self.check_status_receiver
            else:
                self.status_check_id = None

                self.log.info("Enabled alive test")
                self.check_target_host = self.test_fixed_streaming_host

        else:
            self.check_target_host = lambda enable_logging=False: True
            self.fixed_stream_addr = None
            self.status_check_id = None

        self.number_of_streams = self.params["number_of_streams"]
        self.chunksize = self.params["chunksize"]

        try:
            self.local_target = self.params["local_target"]
            self.log.info("Configured local_target: {}"
                          .format(self.local_target))
        except KeyError:
            self.params["local_target"] = None
            self.local_target = None

        self.signalhandler_thr = None
        self.taskprovider_pr = None
        self.cleaner_pr = None
        self.datadispatcher_pr = []

        self.log.info("Version: {}".format(__version__))

        # IP and DNS name should be both in the whitelist
        self.whitelist = utils.extend_whitelist(self.whitelist,
                                                self.ldapuri,
                                                self.log)

        self.zmq_again_occured = 0
        self.socket_reconnected = False

        # Create zmq context
        # there should be only one context in one process
        self.context = zmq.Context()
        self.log.debug("Registering global ZMQ context")

    def create_sockets(self):
        """Create ZMQ sockets.
        """

        # initiate forwarder for control signals (multiple pub, multiple sub)
        try:
            self.device = zmq.devices.ThreadDevice(zmq.FORWARDER,
                                                   zmq.SUB,
                                                   zmq.PUB)
            self.device.bind_in(self.endpoints.control_pub_bind)
            self.device.bind_out(self.endpoints.control_sub_bind)
            self.device.setsockopt_in(zmq.SUBSCRIBE, b"")
            self.device.start()
            self.log.info("Start thead device forwarding messages "
                          "from '{}' to '{}'"
                          .format(self.endpoints.control_pub_bind,
                                  self.endpoints.control_sub_bind))
        except:
            self.log.error("Failed to start thead device forwarding messages "
                           "from '{}' to '{}'"
                           .format(self.endpoints.control_pub_bind,
                                   self.endpoints.control_sub_bind),
                           exc_info=True)
            raise

        # socket for control signals
        self.control_pub_socket = self.start_socket(
            name="control_pub_socket",
            sock_type=zmq.PUB,
            sock_con="connect",
            endpoint=self.endpoints.control_pub_con
        )

    def check_status_receiver(self, enable_logging=False):
        """Communicate to the receiver and checks status.

        Args:
            enable_logging (optional, bool): if log messages should be
                                             generated.
        Returns:
            Boolean depending if the status was ok or not.
        """

        return self.communicate_with_receiver(
            test_signal=b"STATUS_CHECK",
            socket_conf=dict(
                name="test_socket",
                sock_type=zmq.REQ,
                sock_con="connect",
                endpoint="tcp://{}".format(self.status_check_id)
            ),
            addr=self.status_check_id,
            use_log=enable_logging
        )

    def test_fixed_streaming_host(self, enable_logging=False):
        """Comminicates with the receiver and checks if it is alive.

        Args:
            enable_logging (optional, bool): if log messages should be
                                             generated.
        Returns:
            Boolean depending if the receiver is alive or not.
        """

        return self.communicate_with_receiver(
            test_signal=b"ALIVE_TEST",
            socket_conf=dict(
                name="test_socket",
                sock_type=zmq.PUSH,
                sock_con="connect",
                endpoint="tcp://{}".format(self.fixed_stream_addr)
            ),
            addr=self.fixed_stream_addr,
            use_log=enable_logging
        )

    def communicate_with_receiver(self,
                                  test_signal,
                                  socket_conf,
                                  addr,
                                  use_log=False):
        """Communicates to the receiver and checks response.

        Args:
            test_signal (str): The signal to send to the receiver
            socket_conf (dict): The configuration of the socket to use for
                                communication.
            addr: The address of the socket.
            use_log (optional, bool): if log messages should be generated.
        """

        # no data stream used means that no receiver is used
        # -> status always is fine
        if not self.use_data_stream:
            return True

        is_req = socket_conf["sock_type"] == zmq.REQ
        action_name = test_signal.lower()

        # --------------------------------------------------------------------
        # create socket
        # --------------------------------------------------------------------
        if self.test_socket is None:
            # Establish the test socket as REQ/REP to an extra signal
            # socket
            try:
                self.test_socket = self.start_socket(**socket_conf)
            except Exception:
                return False

        if use_log:
            self.log.debug("ZMQ version used: {}".format(zmq.__version__))

        # --------------------------------------------------------------------
        # old zmq version
        # --------------------------------------------------------------------
        # With older ZMQ versions the tracker results in an ZMQError in
        # the DataDispatchers when an event is processed
        # (ZMQError: Address already in use)
        if LooseVersion(zmq.__version__) <= LooseVersion("14.5.0"):
            try:
                self.test_socket.send_multipart([test_signal])
                if use_log:
                    self.log.info("Sending {} to fixed streaming host {}..."
                                  "success".format(action_name, addr))

                if is_req:
                    status = self.test_socket.recv_multipart()
                    if use_log:
                        self.log.info("Received responce for {} of fixed "
                                      "streaming host {}"
                                      .format(action_name, addr))
            except KeyboardInterrupt:
                # nothing to log
                raise
            except Exception:
                self.log.error("Failed to {} of fixed streaming host {}"
                               .format(action_name, addr), exc_info=True)
                return False

        # --------------------------------------------------------------------
        # newer zmq version
        # --------------------------------------------------------------------
        else:
            self.socket_reconnected = False

            try:
                # after unsuccessfully sending a test messages try to
                # reestablish the connection (this should not be done in
                # every test iteration because of overhead but only once in
                # a while)
                if self.zmq_again_occured >= self.reestablish_time:
                    # close the socket
                    self.test_socket.close()

                    # reopen it
                    try:
                        socket_conf["message"] = "Restart"
                        self.test_socket = self.start_socket(**socket_conf)
                    except Exception:
                        # TODO is this right here?
                        pass

                    self.zmq_again_occured = 0

                # send test message
                try:
                    tracker = self.test_socket.send_multipart(
                        [test_signal],
                        zmq.NOBLOCK,
                        copy=False,
                        track=True
                    )

                    if is_req and use_log:
                        self.log.info("Sent {} to fixed streaming host {}"
                                      .format(action_name, addr))

                # The receiver may have dropped authentication or
                # previous status check was not answered
                # (req send after req, without rep inbetween)
                except (zmq.Again, zmq.error.ZMQError):
                    # returns a tuple (type, value, traceback)
                    exc_type, exc_value, _ = sys.exc_info()

                    if self.zmq_again_occured == 0:
                        self.log.error("Failed to send {} to fixed streaming "
                                       "host {}".format(action_name, addr))
                        self.log.debug("Error was: {}: {}"
                                       .format(exc_type, exc_value))

                    self.zmq_again_occured += 1
                    self.socket_reconnected = False

                    return False

                # test if someone picks up the test message in the next
                # 2 sec
                if not tracker.done:
                    tracker.wait(2)

                # no one picked up the test message
                if not tracker.done:
                    self.log.error("Failed to send {} of fixed streaming host "
                                   "{}".format(action_name, addr),
                                   exc_info=True)
                    return False

                # test message was successfully sent
                if use_log:
                    self.log.info("Sending {} to fixed streaming host {}..."
                                  "success".format(action_name, addr))
                    self.zmq_again_occured = 0

                if is_req:
                    if use_log:
                        self.log.debug("Receiving response...")

                    status = self.test_socket.recv_multipart()

                    if use_log:
                        self.log.debug("Received response: {}".format(status))

                    # responce to test message was successfully received
                    # TODO check status + react
                    if status[0] == b"ERROR":
                        self.log.error("Fixed streaming host is in error "
                                       "state: {}"
                                       .format(status[1].decode("utf-8")))
                        return False

                    elif use_log:
                        self.log.info("Responce for {} of fixed streaming "
                                      "host {}: {}"
                                      .format(action_name, addr, status))

            except KeyboardInterrupt:
                # nothing to log
                raise
            except Exception:
                self.log.error("Failed to send {} of fixed streaming host {}"
                               .format(action_name, addr), exc_info=True)
                return False

        return True

    def run(self):
        """Running while reacting to exceptions.
        """

        try:
            if self.check_target_host(enable_logging=True):
                self.create_sockets()

                self.exec_run()
        except KeyboardInterrupt:
            pass
        except Exception:
            self.log.error("Stopping due to unknown error condition",
                           exc_info=True)
        finally:
            self.stop()

    def exec_run(self):
        """Starting all thread and processes and checks if they are running.
        """

        # SignalHandler
        # "bug in pylint pylint: disable=bad-continuation
        self.signalhandler_thr = threading.Thread(target=SignalHandler,
                                                  args=(
                                                      self.params,
                                                      self.endpoints,
                                                      self.whitelist,
                                                      self.ldapuri,
                                                      self.log_queue
                                                      )
                                                  )

        self.signalhandler_thr.start()

        # needed, because otherwise the requests for the first files are not
        # forwarded properly
        time.sleep(0.5)

        if not self.signalhandler_thr.is_alive():
            self.log.error("Signalhandler did not start.")
            return

        # TaskProvider
        # "bug in pylint pylint: disable=bad-continuation
        self.taskprovider_pr = Process(target=TaskProvider,
                                       args=(
                                           self.params,
                                           self.endpoints,
                                           self.log_queue
                                           )
                                       )
        self.taskprovider_pr.start()

        # Cleaner
        if self.use_cleaner:
            self.log.info("Loading cleaner from data fetcher module: {}"
                          .format(self.params["data_fetcher_type"]))
            self.cleaner_m = __import__(self.params["data_fetcher_type"])

            self.cleaner_pr = Process(
                target=self.cleaner_m.Cleaner,
                args=(self.params,
                      self.log_queue,
                      self.endpoints)
            )
            self.cleaner_pr.start()

        self.log.info("Configured Type of data fetcher: {}"
                      .format(self.params["data_fetcher_type"]))

        # DataDispatcher
        for i in range(self.number_of_streams):
            dispatcher_id = b"{}/{}".format(i, self.number_of_streams)
            # "bug in pylint # pylint: disable=bad-continuation
            proc = Process(target=DataDispatcher,
                           args=(
                               dispatcher_id,
                               self.endpoints,
                               self.chunksize,
                               self.fixed_stream_addr,
                               self.params,
                               self.log_queue,
                               self.local_target
                               )
                           )
            proc.start()
            self.datadispatcher_pr.append(proc)

        # indicates if the processed are sent to waiting mode
        sleep_was_sent = False
        run_loop = self.core_parts_status_check()

        while run_loop:

            if self.check_target_host():
                if sleep_was_sent:
                    msg = [b"control", b"WAKEUP"]
                    if self.socket_reconnected:
                        msg += [b"RECONNECT"]

                    self.log.info("Sending 'WAKEUP' signal")
                    self.control_pub_socket.send_multipart(msg)
                    sleep_was_sent = False

            else:
                # Due to an unforseeable event there is no active receiver on
                # the other side. Thus the processes should enter a waiting
                # mode and no data should be send.
                if not sleep_was_sent:
                    self.log.warning("Sending 'SLEEP' signal")
                    self.control_pub_socket.send_multipart([b"control",
                                                            b"SLEEP"])
                    sleep_was_sent = True

            time.sleep(1)

            run_loop = (self.continue_run
                        and self.core_parts_status_check())

        # notify which subprocess terminated
        if not self.continue_run:
            self.log.debug("Stopped run loop.")
        else:
            if not self.signalhandler_thr.is_alive():
                self.log.info("SignalHandler terminated.")
            if not self.taskprovider_pr.is_alive():
                self.log.info("TaskProvider terminated.")
            if self.use_cleaner and not self.cleaner_pr.is_alive():
                self.log.info("Cleaner terminated.")
            if not any(datadispatcher.is_alive()
                       for datadispatcher in self.datadispatcher_pr):
                self.log.info("One DataDispatcher terminated.")

    def core_parts_status_check(self):
        """Check if the core componets still are running.

        Returns:
            A boolean if the components are running or not.
        """

        if self.use_cleaner:
            status = (
                self.signalhandler_thr.is_alive()
                and self.taskprovider_pr.is_alive()
                and self.cleaner_pr.is_alive()
                and all(datadispatcher.is_alive()
                        for datadispatcher
                        in self.datadispatcher_pr)
            )
        else:
            status = (
                self.signalhandler_thr.is_alive()
                and self.taskprovider_pr.is_alive()
                and all(datadispatcher.is_alive()
                        for datadispatcher
                        in self.datadispatcher_pr)
            )
        return status

    def stop(self):
        """Close socket and clean up.
        """

        self.continue_run = False

        if self.log is None:
            self.log = logging

        if self.control_pub_socket is not None:
            self.log.info("Sending 'Exit' signal")
            self.control_pub_socket.send_multipart([b"control", b"EXIT"])

        # closing control fowarding
        if self.device is not None:
            self.log.info("Stopping forwarder device")
#            self.device.context_factory().term()
            self.device.join(0.5)
            self.device = None

        self.stop_socket(name="control_pub_socket")
        self.stop_socket(name="test_socket")

        # cleanup hanging processes
#        if self.signalhandler_thr.is_alive():
#            self.log.info("SignalHandler hangs. Terminated.")
#        if self.taskprovider_pr.is_alive():
#            self.log.info("TaskProvider hangs. Terminated.")
#        if self.use_cleaner and self.cleaner_pr.is_alive():
#            self.log.info("Cleaner hangs. Terminated.")
#        for datadispatcher in self.datadispatcher_pr:
#            if datadispatcher.is_alive():
#                self.log.info("DataDispatcher hangs. Terminated.")

        if self.context is not None:
            self.log.info("Destroying context")
            self.context.destroy(0)
            self.context = None

        if (self.endpoints is not None
                and self.endpoints.control_pub_bind.startswith("ipc")):

            # Clean up ipc communication files
            for path in self.ipc_addresses:

                if path is None:
                    continue

                try:
                    os.remove(path)
                    self.log.debug("Removed ipc socket: {}".format(path))
                except OSError:
                    pass
                except Exception:
                    self.log.warning("Could not remove ipc socket: {}"
                                     .format(path), exc_info=True)

            # Remove temp directory (if empty)
            try:
                os.rmdir(self.ipc_dir)
                self.log.debug("Removed IPC direcory: {}".format(self.ipc_dir))
            except OSError:
                self.log.debug("Could not remove IPC directory: {}"
                               .format(self.ipc_dir))
            except Exception:
                self.log.warning("Could not remove IPC directory: {}"
                                 .format(self.ipc_dir), exc_info=True)

        if not self.ext_log_queue and self.log_queue_listener:
            self.log.info("Stopping log_queue")
            self.log_queue.put_nowait(None)
            self.log_queue_listener.stop()
            self.log_queue_listener = None

    # pylint: disable=unused-argument
    def signal_term_handler(self, signal_to_react, frame):
        """React on external SIGTERM signal.
        """

        self.log.debug('got SIGTERM')
        self.stop()

    def __exit__(self, exception_type, exception_value, traceback):
        self.stop()

    def __del__(self):
        self.stop()


if __name__ == '__main__':
    # see https://docs.python.org/2/library/multiprocessing.html#windows
    freeze_support()

    sender = None  # pylint: disable=invalid-name
    try:
        sender = DataManager()  # pylint: disable=invalid-name
        sender.run()
    finally:
        if sender is not None:
            sender.stop()<|MERGE_RESOLUTION|>--- conflicted
+++ resolved
@@ -48,16 +48,11 @@
 
 import setproctitle
 
-<<<<<<< HEAD
-# to make freeze packages work
-CURRENT_DIR = os.path.dirname(os.path.realpath(__file__))
-=======
 # to make windows freeze work (cx_Freeze 5.x)
 try:
     CURRENT_DIR = os.path.dirname(os.path.realpath(__file__))
 except NameError:
     CURRENT_DIR = os.path.dirname(os.path.realpath(sys.argv[0]))
->>>>>>> a71a0481
 
 if CURRENT_DIR not in sys.path:
     sys.path.insert(0, CURRENT_DIR)
