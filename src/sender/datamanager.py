--- conflicted
+++ resolved
@@ -1011,7 +1011,6 @@
         # DataDispatcher
         for i in range(self.number_of_streams):
             dispatcher_id = b"{}/{}".format(i, self.number_of_streams)
-<<<<<<< HEAD
             # "bug in pylint # pylint: disable=bad-continuation
             proc = Process(target=DataDispatcher,
                            args=(
@@ -1020,25 +1019,11 @@
                                self.chunksize,
                                self.fixed_stream_addr,
                                self.config,
-                               self.log_queue,
-                               self.local_target
+                               self.log_queue
                                )
                            )
             proc.start()
             self.datadispatcher_pr.append(proc)
-=======
-            pr = Process(target=DataDispatcher,
-                         args=(
-                             dispatcher_id,
-                             self.endpoints,
-                             self.chunksize,
-                             self.fixed_stream_addr,
-                             self.params,
-                             self.log_queue)
-                         )
-            pr.start()
-            self.datadispatcher_pr.append(pr)
->>>>>>> cd537ad1
 
         # indicates if the processed are sent to waiting mode
         sleep_was_sent = False
