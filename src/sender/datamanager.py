--- conflicted
+++ resolved
@@ -344,16 +344,11 @@
     df_type = config_df["type"]
 
     # check if logfile is writable
-<<<<<<< HEAD
-    config_gen["log_file"] = os.path.join(config_gen["log_path"],
-                                          config_gen["log_name"])
+    config_gen["log_file"] = utils.format_log_filename(
+        os.path.join(config_gen["log_path"],
+                     config_gen["log_name"])
+    )
     utils.check_writable(config_gen["log_file"])
-=======
-    params["log_file"] = utils.format_log_filename(
-        os.path.join(params["log_path"], params["log_name"])
-    )
-    utils.check_writable(params["log_file"])
->>>>>>> ff18903b
 
     # check if the eventdetector type is supported
     utils.check_type(ed_type, supported_ed_types, "Event detector")
@@ -1015,8 +1010,7 @@
 
         # DataDispatcher
         for i in range(self.number_of_streams):
-<<<<<<< HEAD
-            dispatcher_id = b"{}/{}".format(i, self.number_of_streams)
+            dispatcher_id = "{}/{}".format(i, self.number_of_streams).encode("ascii")
             # "bug in pylint # pylint: disable=bad-continuation
             proc = Process(target=DataDispatcher,
                            args=(
@@ -1029,21 +1023,6 @@
                            )
             proc.start()
             self.datadispatcher_pr.append(proc)
-=======
-            dispatcher_id = "{}/{}".format(i, self.number_of_streams).encode("ascii")
-            #dispatcher_id = b"{}/{}".format(i, self.number_of_streams)
-            pr = Process(target=DataDispatcher,
-                         args=(
-                             dispatcher_id,
-                             self.endpoints,
-                             self.chunksize,
-                             self.fixed_stream_addr,
-                             self.params,
-                             self.log_queue)
-                         )
-            pr.start()
-            self.datadispatcher_pr.append(pr)
->>>>>>> ff18903b
 
         # indicates if the processed are sent to waiting mode
         sleep_was_sent = False
