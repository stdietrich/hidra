# Copyright (C) 2015  DESY, Manuela Kuhn, Notkestr. 85, D-22607 Hamburg
#
# HiDRA is a generic tool set for high performance data multiplexing with
# different qualities of service and based on Python and ZeroMQ.
#
# This software is free: you can redistribute it and/or modify
# it under the terms of the GNU General Public License as published by
# the Free Software Foundation, either version 2 of the License, or
# (at your option) any later version.

# This software is distributed in the hope that it will be useful,
# but WITHOUT ANY WARRANTY; without even the implied warranty of
# MERCHANTABILITY or FITNESS FOR A PARTICULAR PURPOSE.  See the
# GNU General Public License for more details.

# You should have received a copy of the GNU General Public License
# along with this software.  If not, see <http://www.gnu.org/licenses/>.
#
# Authors:
#     Manuela Kuhn <manuela.kuhn@desy.de>
#

"""
This module provides utilities use throughout different parts of hidra.
"""

from __future__ import (absolute_import,
                        division,
                        print_function,
                        unicode_literals)

import ldap3
import numpy as np
import re
import socket as socket_m
import subprocess
import threading
import time

from .utils_datatypes import (
    IpcAddresses,  # noqa F401
    Endpoints,
    MAPPING_ZMQ_CONSTANTS_TO_STR,
    NotAllowed
)
from .utils_logging import LoggingFunction
from .utils_general import is_windows

_LOCK = threading.Lock()
_FQDN_CACHE = {}


def _get_fqdn(host, log):
    global _LOCK
    global _FQDN_CACHE

    try:
        # use cached one if possibly to reduce ldap queries
        fqdn = _FQDN_CACHE[host]
    except KeyError:
        with _LOCK:
            _FQDN_CACHE[host] = socket_m.getfqdn(host)
        fqdn = _FQDN_CACHE[host]
        log.debug("Cache fully qualified domain name (%s -> %s)",
                  host, fqdn)

    return fqdn


def check_netgroup(hostname,
                   beamline,
                   ldapuri,
                   netgroup_template,
                   log=None,
                   raise_if_failed=True):
    """Check if a host is in a netgroup belonging to a certain beamline.

    Args:
        hostname: The host to check.
        beamline: The beamline to which the host should belong to.
        ldapuri: Ldap node and port needed to check whitelist.
        netgroup_template: A template of the netgroup.
        log (optional): If the result should be logged.
            None: no logging
            False: use print
            anything else: use the standard logging module
        raise_if_failed (optional): Raise an exception the check fails.
    """

    if log is None:
        log = LoggingFunction(None)
    elif log:
        pass
    else:
        log = LoggingFunction("debug")

    netgroup_name = netgroup_template.format(bl=beamline)
    netgroup = execute_ldapsearch(log, netgroup_name, ldapuri)

    # convert host to fully qualified DNS name
    hostname = _get_fqdn(hostname, log)

    if hostname in netgroup:
        return True
    elif raise_if_failed:
        raise NotAllowed("Host {} is not contained in netgroup of beamline {}"
                         .format(hostname, beamline))
    else:
        return False


<<<<<<< HEAD
def execute_ldapsearch(log, ldap_cn, ldapuri):
    """Searches ldap for a netgroup and parses the output.

    Args:
        log: The log handler to use.
        ldap_cn: The ldap common name to search.
        ldapuri: Ldap node and port needed to check whitelist.

    Return:
        A list of hosts contained in the netgroup.
    """

    if ldap_cn is None or not ldap_cn:
        return []

    try:
        netgroup = _parse_ldap3(ldapuri=ldapuri, ldap_cn=ldap_cn, log=log)
#        netgroup = _parse_ldapsearch(ldapuri=ldapuri, ldap_cn=ldap_cn, log=log)
    except Exception:
        # the code inside the try statement could not be tested properly so do
        # not stop if something was wrong.
        log.error("Not able to retrieve ldap error information.",
                  exc_info=True)
        netgroup = []

    return netgroup


def _parse_ldap3(ldapuri, ldap_cn, log):

    server = ldap3.Server(ldapuri)
    c = ldap3.Connection(server)
    c.open()
    c.search(search_base="",
             search_filter="(cn={})".format(ldap_cn),
             search_scope=ldap3.SUBTREE,
             attributes=["nisNetgroupTriple"])

    if not c.response:
        log.debug("%s is not a netgroup, considering it as hostname", ldap_cn)
        return [socket_m.getfqdn(ldap_cn)]

    netgroup = []
    for entry in c.response:
        for group_str in entry["attributes"]["nisNetgroupTriple"]:
            # group_str is of the form '(asap3-mon.desy.de,-,)'
            host = group_str[1:-1].split(",")[0]
            netgroup.append(host)

    return netgroup


=======
>>>>>>> 4ea1c9cf
def _resolve_ldap_server_ip(log, ldapuri):
    # measure time to identify misconfigured network settings
    # (e.g. wrong resolve.conf)
    t_start = time.time()
    try:
        ldap_host = ldapuri.split(":")[0]
    except Exception:
        log.error("Failed to identify ldap host", exc_info=True)
        return None, None

    try:
        ldap_server_ip = socket_m.gethostbyname(ldap_host)
    except Exception:
        log.error("Failed to look up ldap ip", exc_info=True)
        return None, None

    ldap_response_limit = 9  # in sec
    if time.time() - t_start > ldap_response_limit:
        log.warning("Hostname resolution took quite long (longer that %s "
                    "sec). This can result in problems with connecting "
                    "services", ldap_response_limit)

    return ldap_server_ip, ldap_host

<<<<<<< HEAD
=======

def execute_ldapsearch(log, ldap_cn, ldapuri):
    """Searches ldap for a netgroup and parses the output.

    Args:
        log: The log handler to use.
        ldap_cn: The ldap common name to search.
        ldapuri: Ldap node and port needed to check whitelist.

    Return:
        A list of hosts contained in the netgroup.
    """
>>>>>>> 4ea1c9cf

def _parse_ldapsearch(ldapuri, ldap_cn, log):
    # not working on windows and dectris centos 6

    # if there were problems with ldapsearch these information are needed
    ldap_host, ldap_server_ip = _resolve_ldap_server_ip(log, ldapuri)

    proc = subprocess.Popen(
        ["ldapsearch",
         "-x",
         "-H ldap://" + ldapuri,
         "cn=" + ldap_cn, "-LLL"],
        stdout=subprocess.PIPE, stderr=subprocess.PIPE)

    lines = proc.stdout.readlines()
    error = proc.stderr.read()

    if not lines and not error:
        log.debug("%s is not a netgroup, considering it as hostname", ldap_cn)
        return [_get_fqdn(ldap_cn, log)]

    netgroup = []
<<<<<<< HEAD
    match_host = re.compile(r'nisNetgroupTriple: [(]([\w|\S|.]+),.*,[)]',
                            re.M | re.I)
    for line in lines:
        line = line.decode()  # for python3 compatibility
        if match_host.match(line):
            if match_host.match(line).group(1) not in netgroup:
                netgroup.append(
                    socket_m.getfqdn(match_host.match(line).group(1))
                )

    if error or not netgroup:
        log.error("Problem when using ldapsearch.")
        log.debug("stderr=%s", error)
        log.debug("stdout=%s", "".join(lines))
        log.debug("%s has the IP %s", ldap_host, ldap_server_ip)
=======
    try:
        match_host = re.compile(r'nisNetgroupTriple: [(]([\w|\S|.]+),.*,[)]',
                                re.M | re.I)
        for line in lines:
            line = line.decode()  # for python3 compatibility
            if match_host.match(line):
                if match_host.match(line).group(1) not in netgroup:
                    netgroup.append(
                        _get_fqdn(match_host.match(line).group(1), log)
                    )

        if error or not netgroup:
            log.error("Problem when using ldapsearch.")
            log.debug("stderr=%s", error)
            log.debug("stdout=%s", "".join(lines))
            log.debug("%s has the IP %s", ldap_host, ldap_server_ip)
    except Exception:
        # the code inside the try statement could not be tested properly so do
        # not stop if something was wrong.
        log.error("Not able to retrieve ldap error information.",
                  exc_info=True)
>>>>>>> 4ea1c9cf

    return netgroup


def extend_whitelist(whitelist, ldapuri, log):
    """Only fully qualified domain named should be in the whitlist.

    Args:
        whitelist (list or str): List with host names, netgroup str
                                 or list of mixture of both.
        ldapuri (str): Ldap node and port needed to check whitelist.
        log: log handler

    Returns:
        The whitelist where the fully qualified domain name for all hosts
        contained is added.
    """

    log.info("Configured whitelist: %s", whitelist)

    if whitelist is None:
        return whitelist

    if isinstance(whitelist, str):
        whitelist = [whitelist]

    if is_windows():
        ext_whitelist = [_get_fqdn(host, log) for host in whitelist]
    else:
        ext_whitelist = []
        for i in whitelist:
            ext_whitelist += execute_ldapsearch(log, i, ldapuri)

    log.debug("Converted whitelist: %s", ext_whitelist)

    return ext_whitelist


def convert_socket_to_fqdn(socketids, log):
    """
    Converts hosts to fully qualified domain name

    Args:
        socketids (str): The socket ids to convert which where send by the
                         hidra API, e.g.
                         [["cfeld-pcx27533:50101", 1, ".*(tif|cbf)$"], ...]
                         or "my_host:50101"

        log: log handler

    Returns:
        socketids where the hostname was converted. E.g.
        [["my_host:50101", ...], ...] -> [["my_host.desy.de:50101", ...], ...]
        or "my_host:50101" -> "my_host.desy.de:50101"
    """

    if isinstance(socketids, list):
        for target in socketids:
            # socketids had the format
            # [["cfeld-pcx27533:50101", 1, ".*(tif|cbf)$"], ...]
            if isinstance(target, list):
                try:
                    host, port = target[0].split(":")
                except ValueError:
                    log.error("Target is of wrong format, either host or port "
                              "is missing")
                    raise

                new_target = "{}:{}".format(_get_fqdn(host, log), port)
                target[0] = new_target
    else:
        host, port = socketids.split(":")
        socketids = "{}:{}".format(_get_fqdn(host, log), port)

    log.debug("converted socketids=%s", socketids)

    return socketids


def is_ipv6_address(log, ip):  # pylint: disable=invalid-name
    """" Determines if given IP is an IPv4 or an IPv6 addresses

    Args:
        log: logger for the log messages
        ip: IP address to check

    Returns:
        boolean notifying if the IP was IPv4 or IPv6
    """
    # pylint: disable=invalid-name

    try:
        socket_m.inet_aton(ip)
        log.info("IPv4 address detected: %s.", ip)
        return False
    except socket_m.error:
        log.info("Address '%s' is not an IPv4 address, asume it is an IPv6 "
                 "address.", ip)
        return True


def get_socket_id(log, ip, port, is_ipv6=None):  # pylint: disable=invalid-name
    """ Determines socket ID for the given host and port

    If the IP is an IPV6 address the appropriate zeromq syntax is used.

    Args:
        log: logger for the log messages
        ip: The ip to use.
        port: The port to use.
        is_ipv6 (bool or None, optional): using the IPv6 syntax. If not set,
                                          the type of the IP is determined
                                          first.

    Returns:
        The socket id with the correct syntax.
    """

    if is_ipv6 is None:
        is_ipv6 = is_ipv6_address(log, ip)

    if is_ipv6:
        return "[{}]:{}".format(ip, port)
    else:
        return "{}:{}".format(ip, port)


def generate_sender_id(main_pid):
    """ Generates an unique id to identify the running datamanager.

    Args:
        main_pid: The PID of the datamanager

    Returns:
        A byte string containing the identifier
    """

    sender_id = "{}_{}".format(socket_m.getfqdn(), main_pid).encode("ascii")
    return sender_id


# ----------------------------------------------------------------------------
# Connection paths and strings
# ----------------------------------------------------------------------------

def set_ipc_addresses(ipc_dir, main_pid, use_cleaner=True):
    """Sets the ipc connection paths.

    Sets the connection strings  for the job, control, trigger and
    confirmation socket.

    Args:
        ipc_dir: Directory used for IPC connections
        main_pid: Process ID of the current process. Used to distinguish
                  different IPC connection.
        use_cleaner (optional): Boolean if the cleaner addresses should be set
    Returns:
        A namedtuple object IpcAddresses with the entries:
            control_pub,
            control_sub,
            request_fw,
            router,
            cleaner_job,
            cleaner_trigger,
            stats_in,
            stats_out
    """

    # determine socket connection strings
    ipc_ip = "{}/{}".format(ipc_dir, main_pid)

    control_pub = "{}_{}".format(ipc_ip, "control_pub")
    control_sub = "{}_{}".format(ipc_ip, "control_sub")
#    control_pub = "{}_{}".format(ipc_ip, "control_pub")
#    control_sub = "{}_{}".format(ipc_ip, "control_sub")
    request_fw = "{}_{}".format(ipc_ip, "request_fw")
#    request_fw = "{}_{}".format(ipc_ip, "request_fw")
    router = "{}_{}".format(ipc_ip, "router")
    stats_collect = "{}_{}".format(ipc_ip, "stats_collect")
    stats_expose = "{}_{}".format(ipc_ip, "stats_exposing")

    if use_cleaner:
        job = "{}_{}".format(ipc_ip, "cleaner")
        trigger = "{}_{}".format(ipc_ip, "cleaner_trigger")
    else:
        job = None
        trigger = None

    return IpcAddresses(
        control_pub=control_pub,
        control_sub=control_sub,
        request_fw=request_fw,
        router=router,
        cleaner_job=job,
        cleaner_trigger=trigger,
        stats_collect=stats_collect,
        stats_expose=stats_expose
    )


def set_endpoints(ext_ip,
                  con_ip,
                  ports,
                  ipc_addresses,
                  confirm_ips,
                  use_cleaner=True):
    """Configures the ZMQ address depending on the protocol.

    Sets the connection strings  for the job, control, trigger and
    confirmation socket.

    Args:
        ext_ip: IP to bind TCP connections to
        con_ip: IP to connect TCP connections to
        ports: A dictionary giving the ports to open TCP connection on
              (only used on Windows).
        ipc_addresses: Addresses to use for the IPC connections.
        confirm_ips: External ips/hostnames to bind and connect confirmation
                     socket to.
        use_cleaner (optional): Boolean which defines if the cleaner
            connections should be set (default: True)
    Returns:
        A namedtuple object Endpoints with the entries:
            control_pub_bind
            control_pub_con
            control_sub_bind
            control_sub_con
            request_bind,
            request_con,
            request_fw_bind,
            request_fw_con,
            router_bind,
            router_con,
            com_bind
            com_con
            cleaner_job_bind
            cleaner_job_con
            cleaner_trigger_bind
            cleaner_trigger_con
            confirm_bind
            confirm_con
            stats_collect_bind
            stats_collect_con
            stats_expose_bind
            stats_expose_con
    """

    # determine socket connection strings
    if is_windows():
        port = ports["control_pub"]
        control_pub_bind = "tcp://{}:{}".format(ext_ip, port)
        control_pub_con = "tcp://{}:{}".format(con_ip, port)

        port = ports["control_sub"]
        control_sub_bind = "tcp://{}:{}".format(ext_ip, port)
        control_sub_con = "tcp://{}:{}".format(con_ip, port)

        port = ports["request_fw"]
        request_fw_bind = "tcp://{}:{}".format(ext_ip, port)
        request_fw_con = "tcp://{}:{}".format(con_ip, port)

        port = ports["router"]
        router_bind = "tcp://{}:{}".format(ext_ip, port)
        router_con = "tcp://{}:{}".format(con_ip, port)

        stats_collect_bind = None
        stats_collect_con = None

        stats_expose_bind = None
        stats_expose_con = None

    else:
        control_pub_bind = "ipc://{}".format(ipc_addresses.control_pub)
        control_pub_con = control_pub_bind

        control_sub_bind = "ipc://{}".format(ipc_addresses.control_sub)
        control_sub_con = control_sub_bind

        request_fw_bind = "ipc://{}".format(ipc_addresses.request_fw)
        request_fw_con = request_fw_bind

        router_bind = "ipc://{}".format(ipc_addresses.router)
        router_con = router_bind

        stats_collect_bind = "ipc://{}".format(ipc_addresses.stats_collect)
        stats_collect_con = stats_collect_bind

        stats_expose_bind = "ipc://{}".format(ipc_addresses.stats_expose)
        stats_expose_con = stats_expose_bind

    if ports["request"] == "random":
        request_bind = "tcp://{}".format(ext_ip)
    else:
        request_bind = "tcp://{}:{}".format(ext_ip, ports["request"])
    request_con = "tcp://{}:{}".format(con_ip, ports["request"])

    if ports["com"] == "random":
        com_bind = "tcp://{}".format(ext_ip)
    else:
        com_bind = "tcp://{}:{}".format(ext_ip, ports["com"])
    com_con = "tcp://{}:{}".format(con_ip, ports["com"])

    # endpoints needed if cleaner is activated
    if use_cleaner:
        if is_windows():
            port = ports["cleaner"]
            job_bind = "tcp://{}:{}".format(ext_ip, port)
            job_con = "tcp://{}:{}".format(con_ip, port)

            port = ports["cleaner_trigger"]
            trigger_bind = "tcp://{}:{}".format(ext_ip, port)
            trigger_con = "tcp://{}:{}".format(con_ip, port)

        else:
            job_bind = "ipc://{}".format(ipc_addresses.cleaner_job)
            job_con = job_bind

            trigger_bind = "ipc://{}".format(ipc_addresses.cleaner_trigger)
            trigger_con = trigger_bind

        port = ports["confirmation"]
        confirm_bind = "tcp://{}:{}".format(confirm_ips[0], port)
        confirm_con = "tcp://{}:{}".format(confirm_ips[1], port)
    else:
        job_bind = None
        job_con = None
        trigger_bind = None
        trigger_con = None
        confirm_bind = None
        confirm_con = None

    return Endpoints(
        control_pub_bind=control_pub_bind,
        control_pub_con=control_pub_con,
        control_sub_bind=control_sub_bind,
        control_sub_con=control_sub_con,
        request_bind=request_bind,
        request_con=request_con,
        request_fw_bind=request_fw_bind,
        request_fw_con=request_fw_con,
        router_bind=router_bind,
        router_con=router_con,
        com_bind=com_bind,
        com_con=com_con,
        cleaner_job_bind=job_bind,
        cleaner_job_con=job_con,
        cleaner_trigger_bind=trigger_bind,
        cleaner_trigger_con=trigger_con,
        confirm_bind=confirm_bind,
        confirm_con=confirm_con,
        stats_collect_bind=stats_collect_bind,
        stats_collect_con=stats_collect_con,
        stats_expose_bind=stats_expose_bind,
        stats_expose_con=stats_expose_con,
    )


# ----------------------------------------------------------------------------
# zmq functions
# ----------------------------------------------------------------------------

def start_socket(name,
                 sock_type,
                 sock_con,
                 endpoint,
                 context,
                 log,
                 is_ipv6=False,
                 zap_domain=None,
                 random_port=None,
                 socket_options=None,
                 message=None):
    """Creates a zmq socket.

    Args:
        name: The name of the socket (used in log messages).
        sock_type: ZMQ socket type (e.g. zmq.PULL).
        sock_con: ZMQ binding type (connect or bind).
        endpoint: ZMQ endpoint to connect to.
        context: ZMQ context to create the socket on.
        log: Logger used for log messages.
        is_ipv6: Enable IPv6 on socket.
        zap_domain: The RFC 27 authentication domain used for ZMQ
                    communication.
        random_port (optional): Use zmq bind_to_random_port option.
        socket_options (optional): Additional zmq options which should be set
            on the socket (as lists which [key, value] entries).
        message (optional): wording to be used in the message (default: Start).
    """

    if socket_options is None:
        socket_options = []

    if message is None:
        message = "Start"

    sock_type_as_str = MAPPING_ZMQ_CONSTANTS_TO_STR[sock_type]
    endpoint_to_print = endpoint
    port = None

    try:
        # create socket
        socket = context.socket(sock_type)

        # register the authentication domain
        if zap_domain:
            socket.zap_domain = zap_domain

        # enable IPv6 on socket
        if is_ipv6:
            socket.ipv6 = True
            log.debug("Enabling IPv6 socket for %s", name)

        # set socket options
        socket.linger = 0  # always
        for param, value in socket_options:
            socket.setsockopt(param, value)

        # connect/bind the socket
        if sock_con == "connect":
            socket.connect(endpoint)

        elif sock_con == "bind":
            if random_port is None or random_port is False:
                socket.bind(endpoint)
            else:
                log.debug("Enabling random port usage for %s", name)
                port = socket.bind_to_random_port(endpoint)
                endpoint_to_print = "{}:{}".format(endpoint, port)

        log.info("%s %s (%s, %s): '%s'", message, name, sock_con,
                 sock_type_as_str, endpoint_to_print)
    except Exception:
        log.error("Failed to %s %s (%s, %s): '%s'", name, message.lower(),
                  sock_con, sock_type_as_str, endpoint_to_print, exc_info=True)
        raise

    return socket, port


def stop_socket(name, socket, log):
    """Closes a zmq socket.

    Args:
        name: The name of the socket (used in log messages).
        socket: The ZMQ socket to be closed.
        log: Logger used for log messages.
    """

    # close socket
    if socket is not None:
        log.info("Closing %s", name)
        socket.close(linger=0)
        socket = None

    return socket


def zmq_msg_to_nparray(data, array_metadata):
    """

    """
    try:
        mem_view = bytes(memoryview(data))
        array = np.frombuffer(mem_view, dtype=array_metadata["dtype"])
    except ValueError:
        # python 2
        array = np.frombuffer(bytes(data), dtype=array_metadata["dtype"])
    return array.reshape(array_metadata["shape"])<|MERGE_RESOLUTION|>--- conflicted
+++ resolved
@@ -109,7 +109,6 @@
         return False
 
 
-<<<<<<< HEAD
 def execute_ldapsearch(log, ldap_cn, ldapuri):
     """Searches ldap for a netgroup and parses the output.
 
@@ -162,8 +161,6 @@
     return netgroup
 
 
-=======
->>>>>>> 4ea1c9cf
 def _resolve_ldap_server_ip(log, ldapuri):
     # measure time to identify misconfigured network settings
     # (e.g. wrong resolve.conf)
@@ -188,21 +185,6 @@
 
     return ldap_server_ip, ldap_host
 
-<<<<<<< HEAD
-=======
-
-def execute_ldapsearch(log, ldap_cn, ldapuri):
-    """Searches ldap for a netgroup and parses the output.
-
-    Args:
-        log: The log handler to use.
-        ldap_cn: The ldap common name to search.
-        ldapuri: Ldap node and port needed to check whitelist.
-
-    Return:
-        A list of hosts contained in the netgroup.
-    """
->>>>>>> 4ea1c9cf
 
 def _parse_ldapsearch(ldapuri, ldap_cn, log):
     # not working on windows and dectris centos 6
@@ -225,7 +207,6 @@
         return [_get_fqdn(ldap_cn, log)]
 
     netgroup = []
-<<<<<<< HEAD
     match_host = re.compile(r'nisNetgroupTriple: [(]([\w|\S|.]+),.*,[)]',
                             re.M | re.I)
     for line in lines:
@@ -233,7 +214,7 @@
         if match_host.match(line):
             if match_host.match(line).group(1) not in netgroup:
                 netgroup.append(
-                    socket_m.getfqdn(match_host.match(line).group(1))
+                    _get_fqdn(match_host.match(line).group(1), log)
                 )
 
     if error or not netgroup:
@@ -241,29 +222,6 @@
         log.debug("stderr=%s", error)
         log.debug("stdout=%s", "".join(lines))
         log.debug("%s has the IP %s", ldap_host, ldap_server_ip)
-=======
-    try:
-        match_host = re.compile(r'nisNetgroupTriple: [(]([\w|\S|.]+),.*,[)]',
-                                re.M | re.I)
-        for line in lines:
-            line = line.decode()  # for python3 compatibility
-            if match_host.match(line):
-                if match_host.match(line).group(1) not in netgroup:
-                    netgroup.append(
-                        _get_fqdn(match_host.match(line).group(1), log)
-                    )
-
-        if error or not netgroup:
-            log.error("Problem when using ldapsearch.")
-            log.debug("stderr=%s", error)
-            log.debug("stdout=%s", "".join(lines))
-            log.debug("%s has the IP %s", ldap_host, ldap_server_ip)
-    except Exception:
-        # the code inside the try statement could not be tested properly so do
-        # not stop if something was wrong.
-        log.error("Not able to retrieve ldap error information.",
-                  exc_info=True)
->>>>>>> 4ea1c9cf
 
     return netgroup
 
