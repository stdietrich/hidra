from __future__ import print_function
from __future__ import unicode_literals

import argparse
import logging
import inspect
import re
import signal
import socket
from threading import Event
from time import sleep
import yaml

from hidra import Transfer, __version__, generate_filepath
from plugins.asapo_producer import AsapoWorker

logger = logging.getLogger(__name__)


class Stopped(Exception):
    """Raised when a run is stopped."""
    pass


class TransferConfig:
    def __init__(self, signal_host, target_host, target_dir, detector_id,
                 endpoint, beamline, default_data_source,
                 token, n_threads=1, start_file_idx=1, beamtime='auto', target_port=50101,
                 file_regex="current/raw/(?P<scan_id>.*)_(?P<file_idx_in_scan>.*).h5",
                 timeout=30, reconnect_timeout=3, log_level="INFO"):

        frame = inspect.currentframe()
        _, _, _, values = inspect.getargvalues(frame)
        values.pop("self")
        self.config = values


class AsapoTransfer:
    def __init__(self, asapo_worker, signal_host, detector_id, target_host, target_port, target_dir, reconnect_timeout):

        self.signal_host = signal_host
        self.targets = [[target_host, target_port, 1]]
        self.target_dir = target_dir
        self.asapo_worker = asapo_worker
        self.reconnect_timeout = reconnect_timeout
        logger.info(
            "Creating Transfer instance type=%s signal_host=%s detector_id=%s use_log=True",
            "STREAM_METADATA", self.signal_host, detector_id)
        self.query = Transfer(
            "STREAM_METADATA", self.signal_host, detector_id=detector_id,
            use_log=True)
        self.stop_run = Event()

    def run(self):
        if self.stop_run.is_set():
            raise Stopped
        try:
            logger.info("Initiating connection for %s", self.targets)
            self.query.initiate(self.targets)
            logger.info("Starting query")
            self.query.start()
            self._run()
        finally:
            logger.info("Stopping query")
            self.query.stop()

    def _run(self):
        while not self.stop_run.is_set():
            logger.debug("Querying next message")
            [metadata, data] = self.query.get(timeout=self.reconnect_timeout*1000)
            if metadata is not None:
                try:
                    local_path = generate_filepath(self.target_dir, metadata)
                    logger.info("Send file {local_path}".format(local_path=local_path))
                    self.asapo_worker.send_message(local_path, metadata)
                except Exception as e:
                    logger.error("Transmission does not succeed. {e}. File ignored".format(e=str(e)))

    def stop(self):
        logger.info("Runner is stopped.")
        self.stop_run.set()


def main():
    parser = argparse.ArgumentParser(formatter_class=argparse.ArgumentDefaultsHelpFormatter,
                                     description='Transfer files metadata to ASAPO')
<<<<<<< HEAD
    parser.add_argument('--config_path', type=str, help='Path to config directory')
    parser.add_argument('identifier', type=str, help='Beamline and detector ID information')
    parser.add_argument('--endpoint', type=str, help='ASAPO produces endpoint')
    parser.add_argument('--beamtime', type=str, help='ASAPO produces beamtime')
    parser.add_argument('--beamline', type=str, help='ASAPO produces beamline')
    parser.add_argument('--default-data-source', type=str, help='ASAPO data_source')
    parser.add_argument('--token', type=str, help='ASAPO produces token')
    parser.add_argument('--n_threads', type=int, help='Number of threds for ASAPO producer')
    parser.add_argument('--start_file_idx', type=int, help='Starting file index')
    parser.add_argument('--file_regex', type=str, help='Template to file path, which includes `stream` and `file_idx`')
    parser.add_argument('--timeout', type=float, help='ASAPO send timeout in [s]')
    parser.add_argument('--signal_host', type=str, help='Signal host')
    parser.add_argument('--target_host', type=str, help='Target host')
    parser.add_argument('--target_port', type=str, help='Target port')
    parser.add_argument('--target_dir', type=str, help='Target directory')
    parser.add_argument('--detector_id', type=str, help='Detector hostname')
    parser.add_argument('--reconnect_timeout', type=int, help='Timeout to reconnect to sender')
    parser.add_argument("--log-level", choices=["DEBUG", "INFO", "WARNING", "ERROR", "CRITICAL"],
                        help="Set log level for the application")
=======
    parser.add_argument('--config_file', type=str, help='Path to config file')
    parser.add_argument(
        'identifier', type=str, 
        help='Beamline and detector ID information separated by a single underscore')
>>>>>>> 95a1e154

    args = vars(parser.parse_args())
    args = construct_config(args.pop('config_path'), args.pop('identifier'), args)
    print("ARGS:", args)
    logging.basicConfig(format="%(asctime)s %(module)s %(lineno)-6d %(levelname)-6s %(message)s",
                        level=getattr(logging, args['log_level']))
    logger.info("Start Asapo transfer with parameters %s", args)

    worker_args = dict(
        endpoint=args['endpoint'],
        beamtime=args['beamtime'],
        token=args['token'],
        n_threads=args['n_threads'],
        file_regex=args['file_regex'],
        default_data_source=args['default_data_source'],
        timeout=args['timeout'],
        beamline=args['beamline'],
        start_file_idx=args['start_file_idx'])

    logger.info("Creating AsapoWorker with %s", worker_args)
    asapo_worker = AsapoWorker(**worker_args)

    asapo_transfer = AsapoTransfer(
        asapo_worker=asapo_worker,
        signal_host=args['signal_host'],
        detector_id=args['detector_id'],
        target_host=args['target_host'],
        target_port=args['target_port'],
        target_dir=args['target_dir'],
        reconnect_timeout=args['reconnect_timeout'])

    signal.signal(signal.SIGINT, lambda s, f: asapo_transfer.stop())
    signal.signal(signal.SIGTERM, lambda s, f: asapo_transfer.stop())

    run_transfer(asapo_transfer, args['reconnect_timeout'])


def construct_config(config_path, identifier, args):

    # Read config file
    with open(f"{config_path}/asapo_transfer_{identifier}.yaml", "r") as f:
        config = yaml.load(f.read(), Loader=yaml.FullLoader)

    # parse identifier to extruct `beamline` and `detector_id`
    identifier_info = re.search(".*@(?P<beamline>.*)_(?P<detector_id>.*).service", identifier).groupdict()
    config.update(identifier_info)

    if 'default_data_source' not in config:
        config['default_data_source'] = f"hidra_{config['detector_id']}"

    config['target_host'] = socket.getfqdn()
    config.update({k: v for k, v in args.items() if v})

    transfer_config = TransferConfig(**config)

    return transfer_config.config


def run_transfer(asapo_transfer, timeout=3):
    while True:
        try:
            asapo_transfer.run()
        except Stopped:
            break
        except Exception:
            logger.warning(
                "Running Transfer stopped with an exception", exc_info=True)
            sleep(timeout)
            logger.info("Retrying connection")


if __name__ == "__main__":
    main()<|MERGE_RESOLUTION|>--- conflicted
+++ resolved
@@ -84,9 +84,10 @@
 def main():
     parser = argparse.ArgumentParser(formatter_class=argparse.ArgumentDefaultsHelpFormatter,
                                      description='Transfer files metadata to ASAPO')
-<<<<<<< HEAD
     parser.add_argument('--config_path', type=str, help='Path to config directory')
-    parser.add_argument('identifier', type=str, help='Beamline and detector ID information')
+    parser.add_argument(
+        'identifier', type=str,
+        help='Beamline and detector ID information separated by a single underscore')
     parser.add_argument('--endpoint', type=str, help='ASAPO produces endpoint')
     parser.add_argument('--beamtime', type=str, help='ASAPO produces beamtime')
     parser.add_argument('--beamline', type=str, help='ASAPO produces beamline')
@@ -104,12 +105,6 @@
     parser.add_argument('--reconnect_timeout', type=int, help='Timeout to reconnect to sender')
     parser.add_argument("--log-level", choices=["DEBUG", "INFO", "WARNING", "ERROR", "CRITICAL"],
                         help="Set log level for the application")
-=======
-    parser.add_argument('--config_file', type=str, help='Path to config file')
-    parser.add_argument(
-        'identifier', type=str, 
-        help='Beamline and detector ID information separated by a single underscore')
->>>>>>> 95a1e154
 
     args = vars(parser.parse_args())
     args = construct_config(args.pop('config_path'), args.pop('identifier'), args)
